name: CI

on:
  workflow_dispatch:
  pull_request:
  push:
  release:
    types:
      - published

jobs:
  pre-commit:
    name: Format
    runs-on: ubuntu-latest
    steps:
    - uses: actions/checkout@v1
    - uses: actions/setup-python@v2
    - uses: pre-commit/action@v2.0.0
      with:
        extra_args: --hook-stage manual --all-files

  checks:
    name: Check Python ${{ matrix.python-version }} on ${{ matrix.runs-on }}
    runs-on: ${{ matrix.runs-on }}
    strategy:
      fail-fast: false
      matrix:
        python-version: [ "3.7", "3.9", "3.10"]
        runs-on: [ubuntu-latest, macos-latest, windows-latest]

    steps:
    - uses: actions/checkout@v2

    - uses: actions/setup-python@v2
      with:
        python-version: ${{ matrix.python-version }}

    # Rely on version of modelspec from PyPI as set by setup.cfg...
    #- name: Install modelspec
    #  run: python -m pip install git+https://github.com/ModECI/modelspec.git@main

    # Rely on version of NeuroMLlite from PyPI as set by setup.py...
    # - name: Install NeuroMLlite
    #   run: python -m pip install NeuroMLlite>=0.5.0

    # Rely on version of PsyNeuLink from PyPI as set by setup.py...
    #- name: Install specific PsyNeuLink branch
    #  run: python -m pip install git+https://github.com/ModECI/PsyNeuLink@devel

    - name: Install core package
      run: python -m pip install .[dev]

    - name: Version info for installed packages
      run: |
          pip list

    - name: Test core package
      run: |
        python -m pytest -m coremdf tests/

    - name: Install optional dependencies
      run: python -m pip install .[all]

    - name: Version info for optional installed packages
      run: |
          pip list

    - name: Test interface ACT-R
<<<<<<< HEAD
      # Issue with numpy/scipy on W+py10: https://github.com/ModECI/MDF/actions/runs/3218359062
=======
>>>>>>> 0ec2467c
      if: ${{ matrix.python-version != '3.10' || matrix.runs-on != 'windows-latest' }}
      run: |
        python -m pytest -v -m "actr" tests/

    - name: Test interface PyTorch
      if: ${{ matrix.python-version != '3.10' || matrix.runs-on != 'windows-latest' }}
      run: |
        python -m pytest -v -m "pytorch" tests/

    - name: Test interface NeuroML
      if: ${{ matrix.python-version != '3.10' || matrix.runs-on != 'windows-latest' }}
      run: |
        python -m pytest -v -m "neuroml" tests/

    - name: Test interface PsyNeuLink
      if: ${{ matrix.python-version != '3.10' }}
      run: |
        python -m pytest -v -m "psyneulink" tests/

    - name: Final version info for optional installed packages
      run: |
          pip list

  dist:
    name: Distribution build
    runs-on: ubuntu-latest

    steps:
    - uses: actions/checkout@v1

    - name: Build sdist and wheel
      run: pipx run --spec build pyproject-build

    - uses: actions/upload-artifact@v2
      with:
        path: dist

    - uses: pypa/gh-action-pypi-publish@v1.4.1
      if: github.event_name == 'release' && github.event.action == 'published'
      with:
        user: __token__
        # Remember to generate this and set it in "GitHub Secrets"
        password: ${{ secrets.pypi_password }}<|MERGE_RESOLUTION|>--- conflicted
+++ resolved
@@ -66,10 +66,6 @@
           pip list
 
     - name: Test interface ACT-R
-<<<<<<< HEAD
-      # Issue with numpy/scipy on W+py10: https://github.com/ModECI/MDF/actions/runs/3218359062
-=======
->>>>>>> 0ec2467c
       if: ${{ matrix.python-version != '3.10' || matrix.runs-on != 'windows-latest' }}
       run: |
         python -m pytest -v -m "actr" tests/
