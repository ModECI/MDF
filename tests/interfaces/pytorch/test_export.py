import torch
import torch.nn as nn
import numpy as np

torch.use_deterministic_algorithms(True)
torch.backends.cudnn.deterministic = True

from modeci_mdf.utils import load_mdf_json
from modeci_mdf.interfaces.pytorch import pytorch_to_mdf
from modeci_mdf.execution_engine import EvaluableGraph

from modeci_mdf.utils import load_mdf_json
import json

def _check_model(mdf_model):
    """A helper function to JIT compile a function or torch.nn.Module into Torchscript and convert to MDF and check it"""

    # Generate JSON
    mdf_model.to_json_file("test.json")

    # Load the JSON
    load_mdf_json("test.json")


def test_simple_module():
    """Test a simple torch.nn.Module"""

    class Simple(torch.nn.Module):
        def forward(self, x, y):
            return x + y

    mdf_model, param_dict = pytorch_to_mdf(
        model=Simple(),
        args=(torch.tensor(0.0), torch.tensor(0.0)),
        example_outputs=(torch.tensor(0.0)),
        use_onnx_ops=True,
    )

    _check_model(mdf_model)


def test_simple_function():
    """Test a simple function"""

    def simple(x, y):
        return x + y

    mdf_model, param_dict = pytorch_to_mdf(
        model=simple,
        args=(torch.tensor(0.0), torch.tensor(0.0)),
        example_outputs=(torch.tensor(0.0)),
        use_onnx_ops=True,
    )

    _check_model(mdf_model)


def test_inception(inception_model_pytorch):
    """Test the InceptionBlocks model that WebGME folks provided us."""

    galaxy_images_output = torch.zeros((1, 5, 64, 64))
    ebv_output = torch.zeros((1,))
    # Run the model once to get some ground truth outpot (from PyTorch)
    output = inception_model_pytorch(galaxy_images_output, ebv_output).detach().numpy()

    # Convert to MDF
    mdf_model, params_dict = pytorch_to_mdf(
        model=inception_model_pytorch,
        args=(galaxy_images_output, ebv_output),
        example_outputs=output,
        trace=True,
    )

    # Get the graph
    mdf_graph = mdf_model.graphs[0]


    # Add inputs to the parameters dict so we can feed this to the EvaluableGraph for initialization of all
    # graph inputs.
    params_dict["input1"] = galaxy_images_output.numpy()
    params_dict["input2"] = ebv_output.numpy()

    eg = EvaluableGraph(graph=mdf_graph, verbose=False)


    eg.evaluate(initializer=params_dict)

    assert np.allclose(
        output,
        eg.enodes["Add_381"].evaluable_outputs["_381"].curr_value,
    )


<<<<<<< HEAD
def test_maxpool():
    m = nn.MaxPool1d(3, stride=2, return_indices=True)
    input = torch.zeros(20, 16, 50)
    input[2, 2, 2] = 1.0

    out1, out2 = m(input)

    mdf_model, params_dict = pytorch_to_mdf(
        model=m,
        args=(input,),
        example_outputs=(out1, out2),
        trace=True,
    )

    a = 1
=======

if __name__ == '__main__':
    test_simple_module()
>>>>>>> 8da8f73f
<|MERGE_RESOLUTION|>--- conflicted
+++ resolved
@@ -11,6 +11,7 @@
 
 from modeci_mdf.utils import load_mdf_json
 import json
+
 
 def _check_model(mdf_model):
     """A helper function to JIT compile a function or torch.nn.Module into Torchscript and convert to MDF and check it"""
@@ -74,14 +75,12 @@
     # Get the graph
     mdf_graph = mdf_model.graphs[0]
 
-
     # Add inputs to the parameters dict so we can feed this to the EvaluableGraph for initialization of all
     # graph inputs.
     params_dict["input1"] = galaxy_images_output.numpy()
     params_dict["input2"] = ebv_output.numpy()
 
     eg = EvaluableGraph(graph=mdf_graph, verbose=False)
-
 
     eg.evaluate(initializer=params_dict)
 
@@ -91,7 +90,6 @@
     )
 
 
-<<<<<<< HEAD
 def test_maxpool():
     m = nn.MaxPool1d(3, stride=2, return_indices=True)
     input = torch.zeros(20, 16, 50)
@@ -107,8 +105,7 @@
     )
 
     a = 1
-=======
 
-if __name__ == '__main__':
-    test_simple_module()
->>>>>>> 8da8f73f
+
+if __name__ == "__main__":
+    test_simple_module()