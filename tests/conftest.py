--- conflicted
+++ resolved
@@ -7,6 +7,22 @@
 #     if "script" in node.funcargs:
 #         excinfo.traceback = excinfo.traceback.cut(path=node.funcargs["script"])
 #     report.longrepr = node.repr_failure(excinfo)
+
+try:
+    import torch
+    import torch.nn as nn
+    import torch.nn.functional as F
+    import torchvision.models as models
+
+    # torch.use_deterministic_algorithms(True)
+    # torch.backends.cudnn.deterministic = True
+
+    # from modeci_mdf.interfaces.pytorch import pytorch_to_mdf
+
+except ModuleNotFoundError:
+    pytest.mark.skip(
+        "Skipping PyTorch interface tests because pytorch is not installed."
+    )
 
 backend_markers = {
     "ACT-R": "actr",
@@ -105,8 +121,6 @@
 
 
 @pytest.fixture
-<<<<<<< HEAD
-=======
 def simple_convolution_pytorch():
     class CNN(nn.Module):
         def __init__(self, in_channels=1, num_classes=10):
@@ -263,49 +277,12 @@
 
 
 @pytest.fixture()
-def vgg19_pytorch():
-    vgg19 = models.vgg19(pretrained=False)
-    return vgg19
-
-
-@pytest.fixture()
 def resnet18_pytorch():
     resnet18 = models.resnet18(pretrained=False)
     return resnet18
 
 
-@pytest.fixture()
-def mobilenetv2_pytorch():
-    mobilenet_v2 = models.mobilenet_v2(pretrained=False)
-    return mobilenet_v2
-
-
-@pytest.fixture()
-def squeezeNet_pytorch():
-    squeezeNet_v2 = models.squeezenet1_1(pretrained=False)
-    return squeezeNet_v2
-
-
-@pytest.fixture()
-def mnasNet_pytorch():
-    mnasNet = models.mnasnet1_3(pretrained=False)
-    return mnasNet
-
-
-@pytest.fixture()
-def shufflenetv2_pytorch():
-    shufflenet_v2 = models.shufflenet_v2_x0_5(pretrained=False)
-    return shufflenet_v2
-
-
-@pytest.fixture()
-def resNext_pytorch():
-    resNext_v2 = models.resnext50_32x4d(pretrained=False)
-    return resNext_v2
-
-
-@pytest.fixture
->>>>>>> 207dc987
+@pytest.fixture
 def create_model():
     def _create_model(nodes=None, edges=None, conditions=None):
         if nodes is None:
