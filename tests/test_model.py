--- conflicted
+++ resolved
@@ -9,10 +9,7 @@
     State,
     ConditionSet,
     Condition,
-<<<<<<< HEAD
-=======
     Stateful_Parameter,
->>>>>>> 2d100e52
 )
 
 
@@ -29,13 +26,6 @@
         id="Test_Graph", parameters="test_parameters", conditions="test_Condition"
     )
     assert g.parameters == "test_parameters"
-<<<<<<< HEAD
-    # assert g.condition == "test_Condition"
-
-
-def test_Node_init_kwargs():
-    n = Node(id="Test_Node", parameters="test_parameters")
-=======
     assert g.conditions == "test_Condition"
 
 
@@ -43,7 +33,6 @@
     n = Node(id="test_node", parameters="test_parameters")
 
     assert n.id == "test_node"
->>>>>>> 2d100e52
     assert n.parameters == "test_parameters"
 
 
@@ -76,15 +65,12 @@
     assert st.time_derivative == "test_time_derivative"
 
 
-<<<<<<< HEAD
-=======
 def test_Stateful_Parameter_init_kwargs():
     sp = Stateful_Parameter(id="test_stateful", default_initial_value="0", value="6")
     assert sp.id == "test_stateful"
     assert sp.default_initial_value == "0"
 
 
->>>>>>> 2d100e52
 def test_Edge_init_kwargs():
     e = Edge(
         id="test_Edge",
@@ -99,10 +85,7 @@
     assert e.receiver == "test_receiver"
     assert e.sender_port == "test_sender_port"
     assert e.receiver_port == "test_receiver_port"
-<<<<<<< HEAD
-=======
     assert e.id == "test_Edge"
->>>>>>> 2d100e52
 
 
 def test_ConditionSet_init_kwargs():
@@ -114,16 +97,6 @@
 
 
 def test_Condition_init_kwargs():
-<<<<<<< HEAD
-    C = Condition(
-        type="test_type",
-        args="test_args",
-        dependency="test_dependency",
-        n="test_n",
-        dependencies="test_dependencies",
-    )
-    assert C.type == "test_type"
-=======
     """ Check the working of Condition"""
     C = Condition(type="test_type", n="test_n", dependency="test_dependency")
     assert C.type == "test_type"
@@ -134,7 +107,6 @@
     C = Condition(type="test_type", n="test_n", dependencies="test_dependencies")
     assert C.type == "test_type"
     assert C.args == {"n": "test_n", "dependencies": "test_dependencies"}
->>>>>>> 2d100e52
 
 
 def test_model_graph_to_json():
