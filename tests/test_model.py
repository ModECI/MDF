--- conflicted
+++ resolved
@@ -1,8 +1,4 @@
-<<<<<<< HEAD
-from modeci_mdf.mdf import Model, Graph, Node, OutputPort, Function, Parameter
-=======
-from modeci_mdf.mdf import Model, Graph, Node, OutputPort, Function, Condition,ConditionSet
->>>>>>> 340940b0
+from modeci_mdf.mdf import Model, Graph, Node, OutputPort, Function, Condition, ConditionSet, Parameter
 
 from modeci_mdf.utils import load_mdf
 
@@ -22,21 +18,18 @@
     """
 
 
-<<<<<<< HEAD
-    node = Node(id="N0")
-    node.parameters.append(Parameter(id="rate", value=5))
-=======
     mod_graph0 = Graph(id="Test", parameters={"speed": 4},metadata={'info':"mdf_model"})
 
-    node = Node(id="N0", parameters={"rate": 5},metadata={'info':"mdf_Node"})
+    node = Node(id="N0",metadata={'info':"mdf_Node"})
+    node.parameters.append(Parameter(id="rate", value=5))
 
-    node1=Node(id='test_node',parameters={"level":3},metadata={'info':"mdf_Node2"})
+    node1=Node(id='test_node', metadata={'info':"mdf_Node2"})
+    node1.parameters.append(Parameter(id="level", value=3))
 
     condition=Condition(type='Always',metadata={'info':"mdf_condition"})
 
     mod_graph0.conditions = ConditionSet(node_specific={node1.id: condition})
 
->>>>>>> 340940b0
 
     mod_graph0.nodes.append(node)
     mod_graph0.nodes.append(node1)
@@ -91,7 +84,8 @@
     mod_graph = Graph(id="abcd_example",metadata={"info":{"graph_test":{"environment_x":"xyz"}}})
     mod.graphs.append(mod_graph)
 
-    input_node = Node(id="input0", parameters={"input_level": 10.0},metadata={"color":".8 0 .8"})
+    input_node = Node(id="input0", metadata={"color":".8 0 .8"})
+    input_node.parameters.append(Parameter(id="input_level", value=10.0))
     op1 = OutputPort(id="out_port",metadata={"info":"value at OutputPort"})
     op1.value = "input_level"
     input_node.output_ports.append(op1)
@@ -115,11 +109,7 @@
 
 def test_node_params_empty_dict():
     """
-<<<<<<< HEAD
-    Test whether we don't a serialization error with an empty Node parameters
-=======
     Test whether we get a serialization error when passing empty dicts to Node parameters
->>>>>>> 340940b0
     """
     Node().to_json()
 
