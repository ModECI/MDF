import numpy as np

from modeci_mdf.mdf import (
    Model,
    Graph,
    Node,
    OutputPort,
    Function,
    Condition,
    ConditionSet,
    Parameter,
    Edge,
    InputPort,
)

from modeci_mdf.utils import load_mdf

import os
import pytest


def test_model_init_kwargs():
    m = Model(
        id="Test",
        format="test_format",
        generating_application="test_application",
        metadata={"info": "test_metadata"},
    )
    assert m.format == "test_format"
    assert m.generating_application == "test_application"
    assert m.metadata == {"info": "test_metadata"}
    assert m.id == "Test"


def test_graph_init_kwargs():
    g = Graph(
        id="Test_Graph", parameters={"test_parameters": 1}, conditions=ConditionSet()
    )
    assert g.parameters == {"test_parameters": 1}
    assert str(g.conditions) == str(ConditionSet())


def test_Node_init_kwargs():
    n = Node(id="test_node")
    print(n)
    print(n.id)
    assert n.id == "test_node"


def test_Function_init_kwargs():
    f = Function(id="Test_Function", function="Test_function", args={"Test_arg": 1})
    assert f.function == "Test_function"
    assert f.args == {"Test_arg": 1}


# def test_Function_init_kwargs():
#     f = Function(
#         id="Test_Function", function={"Test_function": "Linear"}, args={"Test_arg": 1}
#     )
#     assert f.function == {"Test_function": "Linear"}
#     # assert f.args == {"Test_arg": 1}


def test_InputPort_init_kwargs():
    ip = InputPort(id="Test_InputPort", shape=(1, 2), type="Test_type")
    assert ip.shape == (1, 2)
    assert ip.type == "Test_type"


def test_OutputPort_init_kwargs():
    op = OutputPort(id="test_OutputPort", value="test_value")
    assert op.value == "test_value"


def test_Edge_init_kwargs():
    e = Edge(
        id="test_Edge",
        parameters={"test_parameters": 3},
        sender="test_sender",
        receiver="test_receiver",
        sender_port="test_sender_port",
        receiver_port="test_receiver_port",
    )
    assert e.parameters == {"test_parameters": 3}
    assert e.sender == "test_sender"
    assert e.receiver == "test_receiver"
    assert e.sender_port == "test_sender_port"
    assert e.receiver_port == "test_receiver_port"
    assert e.id == "test_Edge"


def test_ConditionSet_init_kwargs():
    CS = ConditionSet(
        node_specific={"test_node_specific": 1}, termination={"test_termination": 3}
    )
    assert CS.node_specific == {"test_node_specific": 1}
    assert CS.termination == {"test_termination": 3}


def test_Condition_init_kwargs():
    """Check the working of Condition"""
    C = Condition(type="test_type", n="test_n", dependency="test_dependency")
    assert C.type == "test_type"
    assert C.kwargs == {"n": "test_n", "dependency": "test_dependency"}


def test_Condition_init_kwargs():
    C = Condition(type="test_type", n="test_n", dependencies="test_dependencies")
    assert C.type == "test_type"
    assert C.kwargs == {"n": "test_n", "dependencies": "test_dependencies"}


def test_model_graph_to_json():
    """Check if dumping a model to a simple JSON string works."""

    mod_graph0 = Graph(
        id="Test", parameters={"speed": 4}, metadata={"info": "mdf_model"}
    )

    node = Node(id="N0", metadata={"info": "mdf_Node"})
    node.parameters.append(Parameter(id="rate", value=5))

    node1 = Node(id="test_node", metadata={"info": "mdf_Node2"})
    node1.parameters.append(Parameter(id="level", value=3))

    condition = Condition(type="Always")
    condition.metadata = {"info": "mdf_condition"}

    mod_graph0.conditions = ConditionSet(node_specific={node1.id: condition})

    mod_graph0.nodes.append(node)
    mod_graph0.nodes.append(node1)

    # Export to JSON and see if we can load back in
    import json

    d = json.loads(mod_graph0.to_json())


def test_no_input_ports_to_json(tmpdir):
    """Test the edge case of exporting a model to JSON when it has a node with no input ports"""

    mod = Model(id="ABCD")
    mod_graph = Graph(id="abcd_example")
    mod.graphs.append(mod_graph)

    input_node = Node(id="input0")
    input_node.parameters.append(Parameter(id="input_level", value=10.0))
    op1 = OutputPort(id="out_port")
    op1.value = "input_level"
    input_node.output_ports.append(op1)
    mod_graph.nodes.append(input_node)

    tmpfile = f"{tmpdir}/test.json"
    mod.to_json_file(tmpfile)

    lmod = load_mdf(tmpfile)

    assert lmod.graphs[0].nodes[0].parameters[0].value == 10.0


def test_include_metadata_to_json(tmpdir):
    """
    Test for serialization
    """

    mod = Model(id="ABCD", metadata={"info": "model_test"})
    mod_graph = Graph(
        id="abcd_example", metadata={"info": {"graph_test": {"environment_x": "xyz"}}}
    )
    mod.graphs.append(mod_graph)

    input_node = Node(id="input0", metadata={"color": ".8 0 .8"})
    input_node.parameters.append(Parameter(id="input_level", value=10.0))
    op1 = OutputPort(id="out_port", metadata={"info": "value at OutputPort"})
    op1.value = "input_level"
    input_node.output_ports.append(op1)
    mod_graph.nodes.append(input_node)

    tmpfile = f"{tmpdir}/test.json"
    mod.to_json_file(tmpfile)

    lmod = load_mdf(tmpfile)
    lmod.graphs[0].metadata

    assert lmod.graphs[0].metadata == {"info": {"graph_test": {"environment_x": "xyz"}}}
    assert lmod.graphs[0].get_node("input0").metadata == {"color": ".8 0 .8"}
    assert lmod.graphs[0].get_node("input0").output_ports[0].metadata == {
        "info": "value at OutputPort"
    }


def test_node_params_empty():
    """
    Test whether we get a TypeError when passing no id for a node
    """
    with pytest.raises(TypeError):
        Node()


def test_metadata_dict():
    """
    Test whether we get a serialization error when passing anything else from a dictionary
    """
    with pytest.raises(Exception):
        Graph(id="n0", metadata="info").to_json()


def test_param_args_empty_dict():
    """
    Test whether we don't a serialization error when passing empty dicts to Parameter args
    """
    Parameter(id="noargs", args={}).to_json()


def test_graph_inputs():
    r"""Test whether we can retrieve graph input node\ports via the inputs property."""
    mod = Model(id="ABCD")
    mod_graph = Graph(id="abcd_example")
    mod.graphs.append(mod_graph)

    input_node = Node(id="input0")
    input_node.parameters.append(Parameter(id="input_level", value=10.0))
    op1 = OutputPort(id="out_port")
    op1.value = "input_level"
    input_node.output_ports.append(op1)
    mod_graph.nodes.append(input_node)


def test_graph_inputs_none(simple_model_mdf):
    """Test that the simple model with no input ports used has no graph inputs"""
    assert len(simple_model_mdf.graphs[0].inputs) == 0


def test_graph_types(tmpdir):
    r"""
    Test whether types saved in parameters are the same after reloading
    """
    mod = Model(id="Test0")
    mod_graph = Graph(id="test_example")
    mod.graphs.append(mod_graph)
    node0 = Node(id="node0")
    mod_graph.nodes.append(node0)

    p_int = 2
    node0.parameters.append(Parameter(id="p_int", value=p_int))
    p_float = 2.0
    node0.parameters.append(Parameter(id="p_float", value=p_float))
    p_bool = False
    node0.parameters.append(Parameter(id="p_bool", value=p_bool))
    p_str = "p_int + p_float"
    node0.parameters.append(Parameter(id="p_str", value=p_str))
    p_str2 = "2"
    node0.parameters.append(Parameter(id="p_str2", value=p_str2))
    p_list = ["2", 2, "two"]
    node0.parameters.append(Parameter(id="p_list", value=p_list))

    p_dict = {"a": 3, "w": {"b": 3, "x": True, "y": [2, 2, 2, 2]}}
    node0.parameters.append(Parameter(id="p_dict", value=p_dict))

    p_dict_tuple = {"y": (4, 44)}  # will change to {'y': [4, 44]}
    node0.parameters.append(Parameter(id="p_dict_tuple", value=p_dict_tuple))

    print(mod)
    tmpfile = f"{tmpdir}/test.json"
    mod.to_json_file(tmpfile)
    mod_graph2 = load_mdf(tmpfile)
    print(f"Saved to {tmpfile}: {mod_graph2}")
    new_node0 = mod_graph2.graphs[0].nodes[0]

    for p in [p.id for p in node0.parameters]:
        print(
            "Testing {}, is {} = {}?".format(
                p, new_node0.get_parameter(p).value, eval(p)
            )
        )

        assert type(new_node0.get_parameter(p).value) == type(eval(p))
        # Type will be same for tuple containing dict, but tuple will have been converetd to dict...
        if not p == "p_dict_tuple":
            assert new_node0.get_parameter(p).value == eval(p)


def test_arrays(tmpdir):
    """Test whether arrays are serialized and deserialized properly."""

    mod = Model(id="Arrays")
    mod_graph = Graph(id="array_example")
    mod.graphs.append(mod_graph)

    input_node = Node(id="input_node")

    input_node.parameters.append(Parameter(id="input_level", value=[[1, 2.0], [3, 4]]))

    op1 = OutputPort(id="out_port", value="input_level")
    input_node.output_ports.append(op1)
    mod_graph.nodes.append(input_node)

    middle_node = Node(id="middle_node")
    middle_node.parameters.append(Parameter(id="slope", value=0.5))
    middle_node.parameters.append(
        Parameter(id="intercept", value=np.array([[0, 1.0], [2, 2]]))
    )

    ip1 = InputPort(id="input_port1")
    middle_node.input_ports.append(ip1)
    mod_graph.nodes.append(middle_node)

    f1 = Parameter(
        id="linear_1",
        function="linear",
        args={"variable0": ip1.id, "slope": "slope", "intercept": "intercept"},
    )
    middle_node.parameters.append(f1)

    middle_node.output_ports.append(OutputPort(id="output_1", value="linear_1"))

    e1 = Edge(
        id="input_edge",
        parameters={"weight": [[1, 0], [0, 1]]},
        sender=input_node.id,
        sender_port=op1.id,
        receiver=middle_node.id,
        receiver_port=ip1.id,
    )

    mod_graph.edges.append(e1)

    json_file = mod.to_json_file(os.path.join(tmpdir, f"{mod.id}.json"))
    yaml_file = mod.to_yaml_file(os.path.join(tmpdir, f"{mod.id}.yaml"))

    json_mod = load_mdf(json_file)
    yaml_mod = load_mdf(yaml_file)

    # Check both the YAML and JSON loaded versions of the model
    for mod in [json_mod, yaml_mod]:
        assert (
            mod.graphs[0].edges[0].parameters["weight"] == np.array([[1, 0], [0, 1]])
        ).all()


def test_ndarray_json_metadata():
    model = Node(id="a", metadata={"b": np.array([0])})
    model.to_json()


<<<<<<< HEAD
def test_serialization_function_metadata():
=======
def test_serialization_Function_metadata():
>>>>>>> 34f955fb
    model = Function(id="a", metadata={"b": 0}, value="0")
    new_model = model.from_dict(model.to_dict())

    assert new_model.metadata == model.metadata


<<<<<<< HEAD
=======
@pytest.mark.parametrize(
    "function, args",
    [
        ("linear", {"slope": 1, "intercept": 1}),
        ({"linear": {"slope": 1, "intercept": 1}}, None),
    ],
)
def test_serialization_Function_function_args_formats(function, args):
    model = Function("a", function=function, args=args)
    new_model = model.from_dict(model.to_dict())

    assert new_model.function == "linear"
    assert new_model.args == {"slope": 1, "intercept": 1}


>>>>>>> 34f955fb
if __name__ == "__main__":
    test_graph_types("/tmp")<|MERGE_RESOLUTION|>--- conflicted
+++ resolved
@@ -344,19 +344,13 @@
     model.to_json()
 
 
-<<<<<<< HEAD
-def test_serialization_function_metadata():
-=======
 def test_serialization_Function_metadata():
->>>>>>> 34f955fb
     model = Function(id="a", metadata={"b": 0}, value="0")
     new_model = model.from_dict(model.to_dict())
 
     assert new_model.metadata == model.metadata
 
 
-<<<<<<< HEAD
-=======
 @pytest.mark.parametrize(
     "function, args",
     [
@@ -372,6 +366,5 @@
     assert new_model.args == {"slope": 1, "intercept": 1}
 
 
->>>>>>> 34f955fb
 if __name__ == "__main__":
     test_graph_types("/tmp")