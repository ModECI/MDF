--- conflicted
+++ resolved
@@ -1,9 +1,4 @@
-<<<<<<< HEAD
-import pytest
-from modeci_mdf.mdf import Model, Graph, Node, OutputPort, Function, Condition,ConditionSet
-=======
 from modeci_mdf.mdf import Model, Graph, Node, OutputPort, Function, Condition, ConditionSet, Parameter, Edge, InputPort
->>>>>>> 0aac95ea
 
 from modeci_mdf.utils import load_mdf
 
@@ -94,6 +89,7 @@
 def test_model_graph_to_json():
     """Check if dumping a model to a simple JSON string works."""
 
+
     mod_graph0 = Graph(id="Test", parameters={"speed": 4},metadata={'info':"mdf_model"})
 
     node = Node(id="N0",metadata={'info':"mdf_Node"})
@@ -110,11 +106,11 @@
 
     mod_graph0.nodes.append(node)
     mod_graph0.nodes.append(node1)
+
     # Export to JSON and see if we can load back in
     import json
 
     d = json.loads(mod_graph0.to_json())
-test_model_graph_to_json()
 
 
 def test_no_input_ports_to_json(tmpdir):
@@ -198,7 +194,7 @@
     """
     Test whether we get a serialization error when passing anything else from a dictionary
     """
-    Graph(metadata={'pnl':1}).to_json()
+    Graph(metadata='info').to_json()
 
 
 def test_param_args_empty_dict():
