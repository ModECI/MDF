<<<<<<< HEAD
from modeci_mdf.mdf import Model, Graph, Node, OutputPort, Function, Condition,ConditionSet, Edge, State, Function, Stateful_Parameter, InputPort
=======
from modeci_mdf.mdf import Model, Graph, Node, OutputPort, Function, Condition, ConditionSet, Parameter
>>>>>>> b04fb21d

from modeci_mdf.utils import load_mdf

def test_model_init_kwargs():
    m = Model(
        id="Test", format="test_format", generating_application="test_application",metadata={"info":'test_metadata'}
    )
    print(m)
    assert m.format == "test_format"
    assert m.generating_application == "test_application"
    assert m.metadata== {"info":'test_metadata'}
    assert m.id == 'Test'


def test_graph_init_kwargs():
    g = Graph(
        id="Test_Graph", parameters="test_parameters", conditions="test_Condition"
    )
    assert g.parameters == "test_parameters"
    assert g.conditions == "test_Condition"


def test_Node_init_kwargs():
    n = Node(id="test_node", parameters="test_parameters")

    assert n.id == "test_node"
    assert n.parameters == "test_parameters"


def test_Function_init_kwargs():
    f = Function(id="Test_Function", function="Test_function", args="Test_args")
    assert f.function == "Test_function"
    assert f.args == "Test_args"


def test_InputPort_init_kwargs():
    ip = InputPort(id="Test_InputPort", shape="Test_shape", type="Test_type")
    assert ip.shape == "Test_shape"
    assert ip.type == "Test_type"


def test_OutputPort_init_kwargs():
    op = OutputPort(id="test_OutputPort", value="test_value")
    assert op.value == "test_value"


def test_State_init_kwargs():
    st = State(
        id="test_State",
        default_initial_value="test_default_initial_value",
        value="test_value",
        time_derivative="test_time_derivative",
    )
    assert st.default_initial_value == "test_default_initial_value"
    assert st.value == "test_value"
    assert st.time_derivative == "test_time_derivative"


def test_Stateful_Parameter_init_kwargs():
    sp = Stateful_Parameter(id="test_stateful", default_initial_value="0", value="6")
    assert sp.id == "test_stateful"
    assert sp.default_initial_value == "0"


def test_Edge_init_kwargs():
    e = Edge(
        id="test_Edge",
        parameters="test_parameters",
        sender="test_sender",
        receiver="test_receiver",
        sender_port="test_sender_port",
        receiver_port="test_receiver_port",
    )
    assert e.parameters == "test_parameters"
    assert e.sender == "test_sender"
    assert e.receiver == "test_receiver"
    assert e.sender_port == "test_sender_port"
    assert e.receiver_port == "test_receiver_port"
    assert e.id == "test_Edge"


def test_ConditionSet_init_kwargs():
    CS = ConditionSet(
        node_specific="test_node_specific", termination="test_termination"
    )
    assert CS.node_specific == "test_node_specific"
    assert CS.termination == "test_termination"


def test_Condition_init_kwargs():
    """ Check the working of Condition"""
    C = Condition(type="test_type", n="test_n", dependency="test_dependency")
    assert C.type == "test_type"
    assert C.args == {"n": "test_n", "dependency": "test_dependency"}


def test_Condition_init_kwargs():
    C = Condition(type="test_type", n="test_n", dependencies="test_dependencies")
    assert C.type == "test_type"
    assert C.args == {"n": "test_n", "dependencies": "test_dependencies"}


def test_model_graph_to_json():
    """Check if dumping a model to a simple JSON string works."""


    mod_graph0 = Graph(id="Test", parameters={"speed": 4},metadata={'info':"mdf_model"})

    node = Node(id="N0",metadata={'info':"mdf_Node"})
    node.parameters.append(Parameter(id="rate", value=5))

    node1=Node(id='test_node', metadata={'info':"mdf_Node2"})
    node1.parameters.append(Parameter(id="level", value=3))

    condition=Condition(type='Always',metadata={'info':"mdf_condition"})

    mod_graph0.conditions = ConditionSet(node_specific={node1.id: condition})


    mod_graph0.nodes.append(node)
    mod_graph0.nodes.append(node1)

    # Export to JSON and see if we can load back in
    import json

    d = json.loads(mod_graph0.to_json())


def test_no_input_ports_to_json(tmpdir):
    """Test the edge case of exporting a model to JSON when it has a node with no input ports"""

    mod = Model(id="ABCD")
    mod_graph = Graph(id="abcd_example")
    mod.graphs.append(mod_graph)

    input_node = Node(id="input0")
    input_node.parameters.append(Parameter(id="input_level", value=10.0))
    op1 = OutputPort(id="out_port")
    op1.value = "input_level"
    input_node.output_ports.append(op1)
    mod_graph.nodes.append(input_node)

    tmpfile = f"{tmpdir}/test.json"
    mod.to_json_file(tmpfile)

    # FIXME: Doesn't seem like we have any methods for deserialization. Just do some quick and dirty checks
    # This should really be something like assert mod_graph == deserialized_mod_graph
    import json

    with open(tmpfile) as f:
        data = json.load(f)
    print(data)

    assert data["ABCD"]["graphs"]["abcd_example"]["nodes"]["input0"]["parameters"]["input_level"]["value"] == 10.0

    mod_graph2 = load_mdf(tmpfile)

    print(mod_graph2)
    assert mod_graph2.graphs[0].nodes[0].parameters[0].value == 10.0


def test_include_metadata_to_json(tmpdir):
    """
    Test for serialization
    """

    mod = Model(id="ABCD",metadata={"info":"model_test"})
    mod_graph = Graph(id="abcd_example",metadata={"info":{"graph_test":{"environment_x":"xyz"}}})
    mod.graphs.append(mod_graph)

    input_node = Node(id="input0", metadata={"color":".8 0 .8"})
    input_node.parameters.append(Parameter(id="input_level", value=10.0))
    op1 = OutputPort(id="out_port",metadata={"info":"value at OutputPort"})
    op1.value = "input_level"
    input_node.output_ports.append(op1)
    mod_graph.nodes.append(input_node)

    tmpfile = f"{tmpdir}/test.json"
    mod_graph.to_json_file(tmpfile)

    # FIXME: Doesn't seem like we have any methods for deserialization. Just do some quick and dirty checks
    # This should really be something like assert mod_graph == deserialized_mod_graph
    import json

    with open(tmpfile) as f:
        data = json.load(f)

    assert data["abcd_example"]["metadata"] == {"info":{"graph_test":{"environment_x":"xyz"}}}
    assert data["abcd_example"]["nodes"]["input0"]["metadata"] == {"color":".8 0 .8"}
    assert data["abcd_example"]["nodes"]["input0"]["output_ports"]["out_port"]["metadata"]=={"info":"value at OutputPort"}



def test_node_params_empty_dict():
    """
    Test whether we get a serialization error when passing empty dicts to Node parameters
    """
    Node().to_json()

def test_node_metadata_empty_dict():
    """
    Check for serialization error when passing empty dicts to Node metadata
    """
    Node(metadata={}).to_json()

def test_metadata_dict():
    """
    Test whether we get a serialization error when passing anything else from a dictionary
    """
    Graph(metadata='info').to_json()


<<<<<<< HEAD
def test_func_args_empty_dict():
    """Test whether we don't a serialization error when passing empty dicts to Function args"""
    Function(args={}).to_json()
=======
def test_param_args_empty_dict():
    """
    Test whether we don't a serialization error when passing empty dicts to Parameter args
    """
    Parameter(id='noargs',args={}).to_json()
>>>>>>> b04fb21d


def test_graph_inputs():
    r"""Test whether we can retrieve graph input node\ports via the inputs property."""
    mod = Model(id="ABCD")
    mod_graph = Graph(id="abcd_example")
    mod.graphs.append(mod_graph)

    input_node = Node(id="input0")
    input_node.parameters.append(Parameter(id="input_level", value=10.0))
    op1 = OutputPort(id="out_port")
    op1.value = "input_level"
    input_node.output_ports.append(op1)
    mod_graph.nodes.append(input_node)




def test_graph_inputs_none(simple_model_mdf):
    """Test that the simple model with no input ports used has no graph inputs"""
    assert len(simple_model_mdf.graphs[0].inputs) == 0


def test_graph_types(tmpdir):
    r"""
    Test whether types saved in parameters are the same after reloading
    """
    mod = Model(id="Test0")
    mod_graph = Graph(id="test_example")
    mod.graphs.append(mod_graph)
    node0 = Node(id="node0")
    mod_graph.nodes.append(node0)

    p_int = 2
    node0.parameters.append(Parameter(id="p_int", value=p_int))
    p_float = 2.0
    node0.parameters.append(Parameter(id="p_float", value=p_float))
    p_bool = False
    node0.parameters.append(Parameter(id="p_bool", value=p_bool))
    p_str = 'p_int + p_float'
    node0.parameters.append(Parameter(id="p_str", value=p_str))
    p_str2 = '2'
    node0.parameters.append(Parameter(id="p_str2", value=p_str2))
    p_list = ['2',2,'two']
    node0.parameters.append(Parameter(id="p_list", value=p_list))

    p_dict = {'a':3,'w':{'b':3,'x':True,'y':[2,2,2,2]}}
    node0.parameters.append(Parameter(id="p_dict", value=p_dict))

    print(mod)
    tmpfile = f"{tmpdir}/test.json"
    mod.to_json_file(tmpfile)
    mod_graph2 = load_mdf(tmpfile)
    print('Saved to %s: %s'%(tmpfile,mod_graph2))
    new_node0 = mod_graph2.graphs[0].nodes[0]

    for p in [p.id for p in node0.parameters]:
        print('Testing %s, is %s = %s?'%(p,new_node0.get_parameter(p).value,eval(p)))
        assert new_node0.get_parameter(p).value == eval(p)
        assert type(new_node0.get_parameter(p).value) == type(eval(p))

if __name__ == '__main__':
    test_graph_types('/tmp')<|MERGE_RESOLUTION|>--- conflicted
+++ resolved
@@ -1,8 +1,4 @@
-<<<<<<< HEAD
-from modeci_mdf.mdf import Model, Graph, Node, OutputPort, Function, Condition,ConditionSet, Edge, State, Function, Stateful_Parameter, InputPort
-=======
 from modeci_mdf.mdf import Model, Graph, Node, OutputPort, Function, Condition, ConditionSet, Parameter
->>>>>>> b04fb21d
 
 from modeci_mdf.utils import load_mdf
 
@@ -215,17 +211,11 @@
     Graph(metadata='info').to_json()
 
 
-<<<<<<< HEAD
-def test_func_args_empty_dict():
-    """Test whether we don't a serialization error when passing empty dicts to Function args"""
-    Function(args={}).to_json()
-=======
 def test_param_args_empty_dict():
     """
     Test whether we don't a serialization error when passing empty dicts to Parameter args
     """
     Parameter(id='noargs',args={}).to_json()
->>>>>>> b04fb21d
 
 
 def test_graph_inputs():
