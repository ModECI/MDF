[metadata]
name = modeci-mdf
version = attr: modeci_mdf.__version__
description = ModECI (Model Exchange and Convergence Initiative) Model Description Format
long_description = file: README.md
long_description_content_type = text/markdown
url = https://www.modeci.org
author = Padraig Gleeson; ...
author_email = p.gleeson@gmail.com
maintainer = Padraig Gleeson; ...
maintainer_email = p.gleeson@gmail.com
license = LGPLv3
license_file = LICENSE
classifiers =
    Intended Audience :: Science/Research
    License :: OSI Approved :: GNU Lesser General Public License v3 (LGPLv3)
    Natural Language :: English
    Operating System :: OS Independent
    Programming Language :: Python :: 3.6
    Topic :: Scientific/Engineering
    Intended Audience :: Science/Research
    Programming Language :: Python
    Programming Language :: Python :: 3
    Programming Language :: Python :: 3 :: Only
    Programming Language :: Python :: 3.6
    Programming Language :: Python :: 3.7
    Programming Language :: Python :: 3.8
    Programming Language :: Python :: 3.9
    Topic :: Scientific/Engineering
    Topic :: Software Development
    Typing :: Typed

[options]
packages = find:
install_requires =
<<<<<<< HEAD
    typing_compat;python_version<'3.8'
    dataclasses;python_version<'3.7'
    graph_scheduler>=0.2.0
    numpy
    matplotlib
    graphviz
    torch
    sympy<=1.8
    onnx
    onnxruntime
    skl2onnx
    attrs
    cattrs
    neuromllite>=0.5.0
    modelspec>=0.2.0
=======
    numpy
    dataclasses;python_version<'3.7'
    typing_extensions;python_version<'3.8'
    matplotlib
    graph_scheduler>=0.2.0, <1.0.1
    graphviz
    torch<=1.8.0
    sympy<=1.8
    onnx<=1.9.0
    onnxruntime<=1.7.0
    skl2onnx<=1.8.0

    attrs==21.2.0
    cattrs==1.8.0   ### Why is this required (v22.1.0 is latest)?? graph_scheduler seems to need it...

    typing_compat;python_version<'3.8'

    neuromllite>=0.5.1
    modelspec>=0.2.4
    pyNeuroML>=0.5.20
>>>>>>> ca1891ab
    h5py
    psyneulink
    h5py
    glom

python_requires = >=3.7
include_package_data = True
package_dir =
    =src


[options.packages.find]
where = src
exclude =
    tests
    examples


[options.package_data]
* = syn_definitions.xml

[tool:pytest]
junit_family = xunit2
addopts = --benchmark-disable -Wd --strict-markers
xfail_strict = True
testpaths =
    tests
required_plugins =
    pytest-benchmark

[tool:isort]
profile = black
multi_line_output = 3

[flake8]
max-line-length = 80
max-complexity = 13
select = C, E, F, W, B, B9, T
ignore = E203, E231, E501, E722, W503, B950
per-file-ignores =
    tests/*: T
    examples/*: T
    notebooks/*: T
    docs/*: T
    scripts/*: T
    setup.py: T
    setup_helpers.py: C901

[mypy]
warn_unused_configs = True
python_version = 3.6
files = src
disallow_any_generics = True
disallow_subclassing_any = True
disallow_untyped_calls = True
disallow_untyped_defs = True
disallow_incomplete_defs = True
check_untyped_defs = True
disallow_untyped_decorators = True
no_implicit_optional = True
warn_redundant_casts = True
warn_unused_ignores = True
warn_return_any = True
no_implicit_reexport = True
strict_equality = True

[check-manifest]
ignore =
    .all-contributorsrc
    .pre-commit-config.yaml
    .readthedocs.yml
    examples/**
    notebooks/**
    docs/**
    scripts/**
    dev-requirements.txt
    CONTRIBUTING.md
    *.html
    src/modeci_mdf/version.py
    tests/.pytest_cache/**<|MERGE_RESOLUTION|>--- conflicted
+++ resolved
@@ -33,7 +33,6 @@
 [options]
 packages = find:
 install_requires =
-<<<<<<< HEAD
     typing_compat;python_version<'3.8'
     dataclasses;python_version<'3.7'
     graph_scheduler>=0.2.0
@@ -47,30 +46,9 @@
     skl2onnx
     attrs
     cattrs
-    neuromllite>=0.5.0
-    modelspec>=0.2.0
-=======
-    numpy
-    dataclasses;python_version<'3.7'
-    typing_extensions;python_version<'3.8'
-    matplotlib
-    graph_scheduler>=0.2.0, <1.0.1
-    graphviz
-    torch<=1.8.0
-    sympy<=1.8
-    onnx<=1.9.0
-    onnxruntime<=1.7.0
-    skl2onnx<=1.8.0
-
-    attrs==21.2.0
-    cattrs==1.8.0   ### Why is this required (v22.1.0 is latest)?? graph_scheduler seems to need it...
-
-    typing_compat;python_version<'3.8'
-
     neuromllite>=0.5.1
     modelspec>=0.2.4
     pyNeuroML>=0.5.20
->>>>>>> ca1891ab
     h5py
     psyneulink
     h5py
