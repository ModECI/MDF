[metadata]
name = modeci-mdf
version = attr: modeci_mdf.__version__
description = ModECI (Model Exchange and Convergence Initiative) Model Description Format
long_description = file: README.md
long_description_content_type = text/markdown
url = https://www.modeci.org
author = ModECI contributors
author_email = p.gleeson@gmail.com
maintainer = ModECI contributors
maintainer_email = p.gleeson@gmail.com
license = LGPLv3
license_file = LICENSE
classifiers =
    Intended Audience :: Science/Research
    License :: OSI Approved :: GNU Lesser General Public License v3 (LGPLv3)
    Natural Language :: English
    Operating System :: OS Independent
    Programming Language :: Python :: 3.6
    Topic :: Scientific/Engineering
    Intended Audience :: Science/Research
    Programming Language :: Python
    Programming Language :: Python :: 3
    Programming Language :: Python :: 3 :: Only
    Programming Language :: Python :: 3.7
    Programming Language :: Python :: 3.8
    Programming Language :: Python :: 3.9
    Programming Language :: Python :: 3.10
    Topic :: Scientific/Engineering
    Topic :: Software Development
    Typing :: Typed

[options]
packages = find:
install_requires =
    typing_compat;python_version<'3.8'
    dataclasses;python_version<'3.7'
    graph_scheduler>=1.1.1
    numpy
    matplotlib
    graphviz
    h5py
<<<<<<< HEAD
    onnxruntime
    onnx
    skl2onnx
    attrs>=21.1.0
    cattrs
    modelspec<0.4,>=0.3.0
=======
    onnxruntime>=1.13.1
    onnx>=1.12.0
    skl2onnx>=1.14.1
    attrs>=21.1.0
    cattrs
    modelspec>=0.2.6
>>>>>>> 1352ca9e
    glom

python_requires = >=3.7
include_package_data = True
package_dir =
    =src

[options.extras_require]
psyneulink =
    grpcio-tools>=1.42.0
    psyneulink

neuroml =
    pyNeuroML>=1.0.10
    neuromllite>=0.5.6
    PyNN==0.10.1


tensorflow =
    tensorflow>=2.11.0
    keras_visualizer
    pydot

test =
    pytest
    pytest-benchmark
    pytest-mock
    typing_extensions;python_version<'3.8'

optional =
    Sphinx
    recommonmark>=0.5.0
    nbsphinx
    sphinx_copybutton
    sphinx-rtd-theme
    myst_parser
    sphinx_markdown_tables
    sphinx-autoapi
    pytorch-sphinx-theme==0.0.19
    sphinxcontrib-versioning
    Jinja2<3.1
    torchviz
    netron
    torch>=1.11.0
<<<<<<< HEAD
    torchvision
=======
    torchvision>=0.15
>>>>>>> 1352ca9e
    h5py

all_except_psyneulink =
    modeci-mdf[tensorflow]
    modeci-mdf[optional]
    modeci-mdf[neuroml]

all =
    modeci-mdf[all_except_psyneulink]
    modeci-mdf[psyneulink]

dev =
    modeci-mdf[test]

[options.packages.find]
where = src
exclude =
    tests
    examples


[options.package_data]
* = syn_definitions.xml

[tool:pytest]
junit_family = xunit2
addopts = --benchmark-disable -Wd --strict-markers
xfail_strict = True
testpaths =
    tests
required_plugins =
    pytest-benchmark

[tool:isort]
profile = black
multi_line_output = 3

[flake8]
max-line-length = 80
max-complexity = 13
select = C, E, F, W, B, B9, T
ignore = E203, E231, E501, E722, W503, B950
per-file-ignores =
    tests/*: T
    examples/*: T
    notebooks/*: T
    docs/*: T
    scripts/*: T
    setup_helpers.py: C901

[mypy]
warn_unused_configs = True
python_version = 3.6
files = src
disallow_any_generics = True
disallow_subclassing_any = True
disallow_untyped_calls = True
disallow_untyped_defs = True
disallow_incomplete_defs = True
check_untyped_defs = True
disallow_untyped_decorators = True
no_implicit_optional = True
warn_redundant_casts = True
warn_unused_ignores = True
warn_return_any = True
no_implicit_reexport = True
strict_equality = True

[check-manifest]
ignore =
    .all-contributorsrc
    .pre-commit-config.yaml
    .readthedocs.yml
    examples/**
    notebooks/**
    docs/**
    scripts/**
    dev-requirements.txt
    CONTRIBUTING.md
    *.html
    src/modeci_mdf/version.py
    tests/.pytest_cache/**<|MERGE_RESOLUTION|>--- conflicted
+++ resolved
@@ -40,21 +40,12 @@
     matplotlib
     graphviz
     h5py
-<<<<<<< HEAD
     onnxruntime
     onnx
     skl2onnx
     attrs>=21.1.0
     cattrs
     modelspec<0.4,>=0.3.0
-=======
-    onnxruntime>=1.13.1
-    onnx>=1.12.0
-    skl2onnx>=1.14.1
-    attrs>=21.1.0
-    cattrs
-    modelspec>=0.2.6
->>>>>>> 1352ca9e
     glom
 
 python_requires = >=3.7
@@ -99,11 +90,7 @@
     torchviz
     netron
     torch>=1.11.0
-<<<<<<< HEAD
     torchvision
-=======
-    torchvision>=0.15
->>>>>>> 1352ca9e
     h5py
 
 all_except_psyneulink =
