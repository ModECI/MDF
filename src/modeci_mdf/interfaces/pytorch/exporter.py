"""
Functions for converting from PyTorch Torchscript to MDF models.

This code was originally inspired by the following blog post:

    Mike He, "From Models to Computation Graphs (Part I)", https://ad1024.space/articles/22
"""
import inspect
import logging

from typing import Union, Dict, Any, Tuple, List, Callable
import onnx.defs


import torch

from modeci_mdf.mdf import Model, Graph, Node, Edge, InputPort, OutputPort, Parameter
from modeci_mdf.onnx_functions import onnx_opset_version as modeci_onnx_opset_version


logger = logging.getLogger(__name__)


def convert_to_serializable(value):
    """Helper function that converts some common unserializable types to JSON seriralizable types"""
    if type(value) is torch.device:
        value = str(value)
    elif type(value) is torch.Tensor:
        value = value.numpy().tolist()

    return value


def make_node_id(node: torch.Node) -> str:
    """Helper function to get a unique name (used in MDF as id) from a TorchScript Node object"""
    return "_".join(
        [node.kind().split("::")[-1]] + [str(o.unique()) for o in node.outputs()]
    )


def make_func_id(node: torch.Node) -> str:
    """Helper function to get a unique name (used in MDF as id) for a TorchScript node's op/function."""
    return f"{node.kind()}_1"


def make_model_graph_name(
    model: Union[torch.ScriptModule, torch.ScriptFunction]
) -> Tuple[str, str]:
    """Helper function that generates a clean graph and model name from a TorchScript model"""
    # Get a name for this module
    try:
        model_name = model.original_name.split(".")[-1]
        graph_name = f"{model_name}Graph"
    except AttributeError:
        try:
            model_name = model.qualified_name.split(".")[-1]
            graph_name = f"{model_name}_graph"
        except AttributeError:
            # It hasn't been compiled yet, use the class name I guess
            model_name = type(model).__name__.split(".")[-1]
            graph_name = f"{model_name}Graph"

    return model_name, graph_name


def process_torch_schema(
    node: torch.Node, consts: Dict, port_mapper: "PortMapper"
) -> Tuple[List[str], Dict[str, Any]]:
    """
    Parse a TorchScript node schema into argument names and constant attributes (parameters in MDF)

    Args:
        node: The TorchScript node to retrieve the schema from.
        consts: The constant nodes Dict for the graph we are working with.

    Returns:
        A tuple containing a list of argument names and Dict of parameter names and values.
    """

    # Get the input node names
    inputs = [i.unique() for i in node.inputs()]

    # If this is a TorchScript funciton (aten::*), it should have a schema string to parse.
    if "no schema" not in node.schema():
        schema = torch._C.parse_schema(node.schema())

        # Get the arguments and covert to a simple List[str]
        schema_args = schema.arguments
        schema_args = [schema_args[i].name for i, inp in enumerate(inputs)]

    else:
        logger.warning(
            f"Schema not found for TorchScript node ({node}), using placeholders for argument names."
        )
        schema_args = [f"arg{i}" for i in range(len(inputs))]

    # Get any input to this node that is TorchScript node.kind() prim::Constant, make those a parameter
    parameters = {
        schema_args[i]: consts[inp] for i, inp in enumerate(inputs) if inp in consts
    }

    return schema_args, parameters


def process_onnx_schema(
    node: torch.Node, port_mapper: "PortMapper"
) -> Tuple[Dict[str, str], Dict[str, Any]]:
    """
    Retrieve the argument names and attributes (parameters in MDF) for this Operation.

    Args:
        op: The TorchScript node containing the ONNX operation.
        port_mapper: The utitlity class for assigning TorchScript input output ids to Input Output Port ids.

    Returns:
        A two element tuple:
            - A dict representing argument names mapping to input port ids
            - A dict mapping parameters (ONNX attributes) names mapping to values
    """

    # Get the input node names
    inputs = [i.unique() for i in node.inputs()]
    outputs = [o.unique() for o in node.outputs()]

    # If this is an ONNX op, we need to get the schema from ONNX
    if "onnx::" in node.kind():
        try:
            schema = onnx.defs.get_schema(node.kind().split("::")[-1])

            schema_args = {}
            if len(schema.inputs) > 0:
                # If the first argument is variadic. Represent this as a list of input port names
                if schema.inputs[0].option.name == "Variadic":
                    schema_args = {
                        schema.inputs[0].name: str(
                            [
                                port_mapper.id_to_port(inp)
                                for i, inp in enumerate(inputs)
                            ]
                        )
                    }
                else:
                    schema_args = {
                        schema.inputs[i].name: port_mapper.id_to_port(inp)
                        for i, inp in enumerate(inputs)
                    }

            # Go through each output that the schema defines and get its name, this is only used when there
            # are multiple output arguments.
            output_args = [o.name for o in schema.outputs]

        except onnx.onnx_cpp2py_export.defs.SchemaError:
            logger.warning(
                f"Could not find ONNX OpSchema for op {node.kind()}, using placeholder names for arguments."
            )
            schema_args = {
                f"arg{i}": port_mapper.id_to_port(inp) for i, inp in enumerate(inputs)
            }
    else:
        raise ValueError(f"Cannot process ONNX schema for non ONNX node: {node}")

    # ONNX attributes are equivalent to MDF parameters really
    parameters = {
        aname: convert_to_serializable(node[aname]) for aname in node.attributeNames()
    }

    return schema_args, parameters, output_args


def get_graph_constants(graph: torch.Graph) -> Dict[str, Any]:
    """
    Find all constant nodes in the graph and extract their values as a proper JSON serializable value.

    Args:
        graph: The graph to extract constants from.

    Returns:
        A Dict that maps the constant nodes unique TorchScript node ID string to its value.
    """
    consts = {}
    for n in graph.findAllNodes("prim::Constant"):
        for o in n.outputs():
            consts[o.unique()] = convert_to_serializable(o.toIValue())

    return consts


class PortMapper:
    r"""
    A simple class that handles mapping TorchScript input\ouput ids to MDF InputPort\OutputPort ids. It keeps track of
    annoying details like graph level inputs and stuff.
    """

    def __init__(self, graph: torch.Graph, args: Tuple):

        # Keep generate special names for all the graph inputs and parameters
        self.graph_inputs = PortMapper._get_graph_inputs_dict(graph, args)

    def id_to_port(self, id: str):
        """Turn unique TorchScript output and input value names into valid MDF input and outport names"""

        # If this id is a graph input, use its debug name
        if id in self.graph_inputs:
            id = self.graph_inputs[id]

        new_name = str(id).replace(".", "_")

        # If the first character is a digit, precede with an underscore so this can never be interpreted
        # as number down the line.
        if new_name[0].isdigit():
            new_name = "_" + new_name

        return new_name

    def port_to_id(self, name: str):
        """Transform a port name back to is TorchScript ID"""

        # If first character is underscore, remove it
        id = name
        if name[0] == "_":
            id = name[1:]

        # Replace any remaining underscores with '.'
        id = id.replace("_", ".")

        # If this is a numeric id, make it an int again
        if id[0].isdigit():
            id = int(id)

        # If this id is actually a debugName from a graph input, use that
        for input_id, debug_name in self.graph_inputs.items():
            if debug_name == id:
                return input_id

        return id

    @staticmethod
    def _get_graph_inputs_dict(
        graph: torch.Graph, args: Tuple[torch.Tensor]
    ) -> Dict[str, str]:
        """
        Create a dict mapping graph input torch.Node ids to default names. The default names are just:
            - input1
            - input2
            - etc.

        Any parameters for the model will also be graph inputs but their node.debugName() will be used
        instead.
        """
        graph_inputs = {
            inp.unique(): inp.debugName() for i, inp in enumerate(graph.inputs())
        }

        # The first len(args) inputs should be the input arguments to the function or forward method. Lets
        # canonicalize them.
        input_ids = list(graph_inputs.keys())
        for i in range(len(args)):
            graph_inputs[input_ids[i]] = f"input{i + 1}"

        return graph_inputs


def torchnode_to_mdfnode(
    node: torch.Node,
    graph: torch.Graph,
    consts: Dict[str, Any],
    port_mapper: "PortMapper",
) -> Union[Node, None]:
    """
    Convert a TorchScript node to an MDF node.

    Args:
        node: The node to convert.
        graph: The graph that this node is a member.
        consts: A dict containing any constants in the graph.

    Returns:
        The MDF node for this TorchScript node. prim::Constant nodes are excluded from the MDF graph and are
        instead placed as parameters. In this case, return None.
    """
    op = node.kind()

    # Exclude constants (as nodes) from the MDF graph. We will instead insert them as parameters to the nodes that
    # they project to.
    if op == "prim::Constant":
        return None

    # If we are dealing with a loop node, we need to recursively create a sub-graph for the loop body
    if op == "onnx::Loop":
        sub_mdf_graph = Graph(id=f"LoopSubgraph{make_node_id(node)}")
        block_graph = list(node.blocks())[0]
        _translate_graph(
            graph=block_graph,
            mdf_graph=sub_mdf_graph,
            consts=consts,
            port_mapper=port_mapper,
        )
        return sub_mdf_graph

    outputs = [o.unique() for o in node.outputs()]
    inputs = [i.unique() for i in node.inputs()]

    # Get the argument names and parameter names and values for this Node's operation
    if "onnx::" in op:
        arguments, parameters, output_args = process_onnx_schema(node, port_mapper)
    else:
        arguments, parameters, output_args = process_torch_schema(
            node, consts, port_mapper
        )

    mdf_node = Node(id=make_node_id(node))
    for p in parameters:
        mdf_node.parameters.append(Parameter(id=p,value=parameters[p]))

    # Add any output ports
    for o in outputs:
        mdf_node.output_ports.append(
            OutputPort(id=port_mapper.id_to_port(o), value=make_func_id(node))
        )

    # Add any input ports to the node, exclude inputs from constant nodes, these are parameters now
    for inp_i, inp in enumerate(inputs):
        if inp not in consts:
            ip_name = port_mapper.id_to_port(inp)

            # Try to get the shape and type of the input port
            inp_type = node.inputsAt(inp_i).type()
            try:
                shape = str(inp_type.sizes()) if inp_type.sizes() else "(?)"
            except RuntimeError:
                shape = "(?)"

            mdf_node.input_ports.append(
                InputPort(id=ip_name, shape=shape, type=str(inp_type))
            )

<<<<<<< HEAD
    # Add function
    if len(output_args) == 1:
        f = Function(id=make_func_id(node), function=op, args=arguments)
    else:
        f = Function(
            id=make_func_id(node),
            function=op,
            args=arguments,
            return_values=output_args,
        )

    mdf_node.functions.append(f)
=======
    # Add Parameter
    if type(arguments)==list:
        arguments = {'arguments':arguments}
    f = Parameter(id=make_func_id(node), function=op, args=arguments)
    mdf_node.parameters.append(f)
>>>>>>> 8da8f73f

    return mdf_node


def _translate_graph(
    graph: Union[torch.Graph, torch.Block],
    mdf_graph: Graph,
    consts: Dict[str, Any],
    port_mapper: "PortMapper",
):

    # For every node, cache its input edges. This will let us look this up quickly for
    # any node in the loop below.
    node_to_in_edge = {
        node: [i.unique() for i in node.inputs()] for node in graph.nodes()
    }

    for node in graph.nodes():

        mdf_node = torchnode_to_mdfnode(
            node=node, graph=graph, consts=consts, port_mapper=port_mapper
        )

        # If we are excluding this node from the MDF graph, skip it.
        if mdf_node is None:
            continue

        mdf_graph.nodes.append(mdf_node)

        if type(mdf_node) == Graph:
            continue

        # Now we need to examine all outgoing edges from this node and add them to the MDF graph. We do this by looping
        # over all nodes in the graph and seeing if they have an input from the node we just constructed. This is
        # O(n^2) in terms of the number of the nodes!
        outputs = [o.unique() for o in node.outputs()]
        for to in graph.nodes():

            # Lookup this nodes input edges
            to_inputs = node_to_in_edge[to]

            edges = set(outputs) & set(to_inputs)
            for edge in edges:
                from_id = make_node_id(node)
                from_port = mdf_node.output_ports[outputs.index(edge)].id
                to_id = make_node_id(to)
                to_port = mdf_node.output_ports[outputs.index(edge)].id
                mdf_edge = Edge(
                    id=f"{from_id}_{to_id}",
                    sender=from_id,
                    sender_port=f"{from_port}",
                    receiver=to_id,
                    receiver_port=f"{to_port}",
                )
                mdf_graph.edges.append(mdf_edge)


def pytorch_to_mdf(
    model: Union[Callable, torch.nn.Module, torch.ScriptFunction, torch.ScriptModule],
    args: Union[None, torch.Tensor, Tuple[torch.Tensor]] = None,
    example_outputs: Union[None, torch.Tensor, Tuple[torch.Tensor]] = None,
    trace: bool = False,
    use_onnx_ops: bool = True,
) -> Union[Model, Graph]:
    r"""
    Convert a PyTorch model to an MDF model. By default, this function will invoke `torch.jit.script` on the
    model to compile it down to TorchScript IR and simplify the graph before exporting the MDF. The default is
    to use ONNX operations when possible and fallback to ATEN\Torch ops when ONNX support is not available
    (`torch._C._onnx.OperatorExportTypes.ONNX_ATEN_FALLBACK` mode). To use allATEN\Torch ops, set use_onnx_ops to False.

    Args:
        model: The model to translate into MDF.
        args: The input arguments for this model. If a nn.Module is passed then the model will be traced with these
            inputs. If a ScriptModule is passed, they are still needed to deterimine input shapes.
        example_outputs: Example outputs from the model for determing output shapes.
        trace: Force the use of tracing to compile the model. The default is to use torch.jit.script
        use_onnx_ops: Use ONNX ops when possible, fallback to ATEN ops when not available. Default is True. If False,
            use only ATEN ops.

    Returns:
        The translated MDF model
    """

    # Get the graph and nodes from the TorchScript model
    try:
        # If the graph attribute is available, we are dealing with a already jitted model (ScriptModule, ScriptFunciton,
        # etc.)
        graph = model.graph
        jit_model = model
    except AttributeError:

        # Lets jit things, if the user doesn't want to trace or we are dealing with a standard Python function, we need
        # to JIT script it.
        if not trace or inspect.isfunction(model):
            jit_model = torch.jit.script(model)
            graph = jit_model.graph
        else:
            # If the user wants to trace, _model_to_graph below will take care of that for us.
            graph = None

    if use_onnx_ops:
        operator_export_type = torch._C._onnx.OperatorExportTypes.ONNX_ATEN_FALLBACK
    else:
        operator_export_type = torch._C._onnx.OperatorExportTypes.RAW

    # Call out to a part of the ONNX exporter that simiplifies the graph before ONNX export.
    from torch.onnx.utils import _model_to_graph
    from torch.onnx import TrainingMode
    from torch.onnx.symbolic_helper import (
        _export_onnx_opset_version,
        _set_opset_version,
    )

    previous_opset_version = _export_onnx_opset_version
    _set_opset_version(modeci_onnx_opset_version)
    graph, params_dict, torch_out = _model_to_graph(
        model=jit_model if graph else model,
        args=args,
        example_outputs=example_outputs,
        do_constant_folding=False,
        training=TrainingMode.EVAL,
        _retain_param_name=True,
        operator_export_type=operator_export_type,
        dynamic_axes={},
    )
    _set_opset_version(previous_opset_version)

    model_name, graph_name = make_model_graph_name(model)

    # Setup the MDF model and graph
    mdf_model = Model(id=model_name)
    mdf_graph = Graph(id=graph_name)
    mdf_model.graphs.append(mdf_graph)

    # Get all constant nodes in the graph
    consts = get_graph_constants(graph)

    # Get any inputs to the graph, and their debug names. Pass args so we know how
    # many original input arguments the graph has. ONNX lowering from _model_to_graph
    # makes all parameters to the model inputs.
    port_mapper = PortMapper(graph=graph, args=args)

    # Translate the TorchScript graph to and MDF graph object. This could be a recursive call
    _translate_graph(
        graph=graph, mdf_graph=mdf_graph, consts=consts, port_mapper=port_mapper
    )

    # Replace in "." for "_" in parameter names. We have done this elsewhere when creating the input ports for these
    # parameters.
    params_dict = {port_mapper.id_to_port(k): v for k, v in params_dict.items()}

    # Set the ONNX opset version
    mdf_model.onnx_opset_version = _export_onnx_opset_version

    return mdf_model, params_dict


if __name__ == "__main__":

    def simple(x, y):
        return x + y

    mdf_model, param_dict = pytorch_to_mdf(
        simple,
        args=(torch.tensor(1.0), torch.tensor(2.0)),
        example_outputs=torch.tensor(0.0),
    )<|MERGE_RESOLUTION|>--- conflicted
+++ resolved
@@ -15,6 +15,7 @@
 import torch
 
 from modeci_mdf.mdf import Model, Graph, Node, Edge, InputPort, OutputPort, Parameter
+from modeci_mdf.execution_engine import Function
 from modeci_mdf.onnx_functions import onnx_opset_version as modeci_onnx_opset_version
 
 
@@ -99,7 +100,9 @@
         schema_args[i]: consts[inp] for i, inp in enumerate(inputs) if inp in consts
     }
 
-    return schema_args, parameters
+    output_args = [f"out{o.unique()}" for o in node.outputs()]
+
+    return schema_args, parameters, output_args
 
 
 def process_onnx_schema(
@@ -120,7 +123,6 @@
 
     # Get the input node names
     inputs = [i.unique() for i in node.inputs()]
-    outputs = [o.unique() for o in node.outputs()]
 
     # If this is an ONNX op, we need to get the schema from ONNX
     if "onnx::" in node.kind():
@@ -310,7 +312,7 @@
 
     mdf_node = Node(id=make_node_id(node))
     for p in parameters:
-        mdf_node.parameters.append(Parameter(id=p,value=parameters[p]))
+        mdf_node.parameters.append(Parameter(id=p, value=parameters[p]))
 
     # Add any output ports
     for o in outputs:
@@ -334,7 +336,12 @@
                 InputPort(id=ip_name, shape=shape, type=str(inp_type))
             )
 
-<<<<<<< HEAD
+    # Add Parameter
+    if type(arguments) == list:
+        arguments = {"arguments": arguments}
+    f = Parameter(id=make_func_id(node), function=op, args=arguments)
+    mdf_node.parameters.append(f)
+
     # Add function
     if len(output_args) == 1:
         f = Function(id=make_func_id(node), function=op, args=arguments)
@@ -347,13 +354,6 @@
         )
 
     mdf_node.functions.append(f)
-=======
-    # Add Parameter
-    if type(arguments)==list:
-        arguments = {'arguments':arguments}
-    f = Parameter(id=make_func_id(node), function=op, args=arguments)
-    mdf_node.parameters.append(f)
->>>>>>> 8da8f73f
 
     return mdf_node
 
