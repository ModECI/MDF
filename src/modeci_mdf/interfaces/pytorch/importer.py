--- conflicted
+++ resolved
@@ -6,25 +6,24 @@
 from inspect import getmembers, signature, getsource, isclass
 
 import numpy as np
+
 import torch
 import torch.nn as nn
 
 from modeci_mdf.interfaces.pytorch import mod_torch_builtins as torch_builtins
+
 from modeci_mdf.utils import load_mdf
 from modeci_mdf.execution_engine import EvaluableGraph
 
+
 def generate_initializer_call(func_class, params, idx=False):
-	"""
-	Helper function to generate string in module.py. String will create an
-	instance of the torch object corresponding to the node function.
-
-<<<<<<< HEAD
+    """
+    Helper function to generate string in module.py. String will create an
+    instance of the torch object corresponding to the node function.
+
+    Function returns the string representation of this initialization.
+    """
     settable_params = get_instance_params(func_class)
-=======
-	Function returns the string representation of this initialization.
-	"""
-	settable_params = get_instance_params(func_class)
->>>>>>> 882aefeb
 
     text = ""
 
@@ -42,16 +41,17 @@
 
 
 def get_instance_params(funcname):
-	"""
-	Helper function called by `generate_initializer_call`. Function creates a
-	dummy object of type specified in `generate_initializer_call`, which will
-	most likely be a pytorch builtin.
-
-	Dummy object can then be introspected to create a list of parameters
-	necessary to construct the object.
-
-<<<<<<< HEAD
-    # Want to make a dummy instance to introspect
+    """
+    Helper function called by `generate_initializer_call`. Function creates a
+    dummy object of type specified in `generate_initializer_call`, which will
+    most likely be a pytorch builtin.
+
+    Dummy object can then be introspected to create a list of parameters
+    necessary to construct the object.
+
+    Funtion returns list of parameters so they can be matched to available
+    parameters when constructing script.
+    """
     sig = signature(funcname)
     args = []
     for param in sig.parameters.values():
@@ -79,7 +79,14 @@
 def get_module_declaration_text(
     name, node_dict, execution_order, declared_module_types
 ):
-
+    """
+    Helper function to generate text for module.py. Generated text specifies the
+    definition of class that will form the pytorch model, including __init__
+    method and forward method.
+
+    Returns string of the class definition with parameters and arguments
+    assigned.
+    """
     declaration_text = (
         "\nclass {}(nn.Module):"
         "\n\tdef __init__(self):"
@@ -98,80 +105,13 @@
         function_type = current_function.function
         function_args = current_function.args
 
-        """
-		Expand alias_table and move to separate module
-		"""
+        # TODO: Expand alias_table and move to separate module
         alias_table = {
             "matmul": "matmul",
             "conv_2d": "conv2d",
             "add": "add",
             "argmax": "argmax",
         }
-=======
-	Funtion returns list of parameters so they can be matched to available
-	parameters when constructing script.
-	"""
-	sig = signature(funcname)
-	args = []
-	for param in sig.parameters.values():
-		if "=" not in str(param):
-			arg_type = param.annotation
-			if arg_type == int:
-				args.append(1)
-			elif arg_type == list:
-				args.append([1])
-			elif arg_type == torch.Tensor:
-				args.append(torch.Tensor([1]))
-	dummy = funcname(*args)
-
-	params = []
-
-	for member in getmembers(dummy):
-		name, member_type = member
-		if type(member_type) == nn.parameter.Parameter:
-			params.append(name)
-	del dummy
-
-	return params
-
-
-def get_module_declaration_text(name, node_dict, execution_order, declared_module_types):
-	"""
-	Helper function to generate text for module.py. Generated text specifies the
-	definition of class that will form the pytorch model, including __init__
-	method and forward method.
-
-	Returns string of the class definition with parameters and arguments
-	assigned.
-	"""
-	declaration_text = ("\nclass {}(nn.Module):"
-						"\n\tdef __init__(self):"
-						"\n\t\tsuper().__init__()"
-						"\n\t\tself.calls = 0"
-						).format(name)
-
-	functions = node_dict["functions"]
-	parameters = node_dict["parameters"]
-
-	# Single function node
-	if len(functions) == 1:
-
-		current_function = functions[0]
-		function_name = current_function.id
-		function_type = current_function.function
-		function_args = current_function.args
-
-
-		# TODO: Expand alias_table and move to separate module
-		alias_table = {
-		  "matmul":"matmul",
-		  "conv_2d":"conv2d",
-		  "add":"add",
-		  "argmax":"argmax"
-		}
-
-		function_type_alias = str(function_type).lower()
->>>>>>> 882aefeb
 
         function_type_alias = str(function_type).lower()
 
@@ -225,41 +165,33 @@
 
 
 def generate_main_forward(nodes, execution_order, constructor_calls):
-<<<<<<< HEAD
-    #
-    # for node in nodes:
-    #     print(node.id)
-
+    """
+    Helper function to generate the main forward method that will specify
+    the execution of the pytorch model. This requires proper ordering of module
+    calls as well as preservation of variables.
+
+    For example:
+            x1 = Function1(input)
+            x2 = Function2(x1)
+
+    There are two categories of temporary variables to serve this purpose,
+    standard and non standard variables (svar and nsvar). Standard are considered
+    to be variable assignments that are not the product of an operation, ie:
+
+            svar_1 = 5
+
+    Where non standard variables are to preserve the hierarchy and flow of
+    information in the proper order.
+
+            svar_1 = 5
+            nsvar_1 = abs(svar_1)
+            svar_2 = 6
+            nsvar_2 = add(nsvar_1, svar_2)
+
+    Function returns the main forward call that will be used to define pytorch
+    model.
+    """
     node_dict = {node.id: node for node in nodes}
-=======
-	"""
-	Helper function to generate the main forward method that will specify
-	the execution of the pytorch model. This requires proper ordering of module
-	calls as well as preservation of variables.
-
-	For example:
-		x1 = Function1(input)
-		x2 = Function2(x1)
-
-	There are two categories of temporary variables to serve this purpose,
-	standard and non standard variables (svar and nsvar). Standard are considered
-	to be variable assignments that are not the product of an operation, ie:
-
-		svar_1 = 5
-
-	Where non standard variables are to preserve the hierarchy and flow of
-	information in the proper order.
-
-		svar_1 = 5
-		nsvar_1 = abs(svar_1)
-		svar_2 = 6
-		nsvar_2 = add(nsvar_1, svar_2)
-
-	Function returns the main forward call that will be used to define pytorch
-	model.
-	"""
-	node_dict = {node.id:node for node in nodes}
->>>>>>> 882aefeb
 
     # Index intermediate variables
     std_var_idx = 0
@@ -303,28 +235,9 @@
 
 
 def build_script(nodes, execution_order, conditions=None):
-<<<<<<< HEAD
-    """
-    Create and assemble following components for a complete script:
-=======
-	"""
-	Helper function to create and assemble text components necessary to specify
-	module.py importable model script.  These include:
-
-		* Module declarations
-			* Initialization of functions
-			* Definition of forward function
-
-		* Model main call declaration:
-			* Initialization of subcomponents
-			* Forward function logic
-
-	Returns complete module.py script as a formatted string.
-	"""
-	script = ""
-	imports_string = ("import torch"
-					  "\nimport torch.nn as nn")
->>>>>>> 882aefeb
+    """
+    Helper function to create and assemble text components necessary to specify
+    module.py importable model script.  These include:
 
             * Module declarations
                     * Initialization of functions
@@ -333,6 +246,8 @@
             * Model main call declaration:
                     * Initialization of subcomponents
                     * Forward function logic
+
+    Returns complete module.py script as a formatted string.
     """
     script = ""
     imports_string = "import torch" "\nimport torch.nn as nn"
@@ -376,9 +291,13 @@
 
 
 def _generate_scripts_from_json(model_input):
-<<<<<<< HEAD
-    """
-    Parse elements from MDF and make script
+    """
+    Helper function to parse MDF objects from MDF json representation as well
+    as load the h5 weights for large weight matrices. Uses MDF scheduler to
+    determine proper ordering of nodes, and calls `build_script`.
+
+    Returns dictionary of scripts where key = name of mdf model, value is string
+    representation of script.
     """
     file_dir = os.path.dirname(model_input)
 
@@ -404,7 +323,6 @@
                             )
 
         evaluable_graph = EvaluableGraph(graph, False)
-        # root = evaluable_graph.root_nodes[0]
         enodes = evaluable_graph.enodes
         edges = evaluable_graph.ordered_edges
         try:
@@ -424,72 +342,17 @@
         scripts[graph.id] = script
 
     return scripts
-=======
-	"""
-	Helper function to parse MDF objects from MDF json representation as well
-	as load the h5 weights for large weight matrices. Uses MDF scheduler to
-	determine proper ordering of nodes, and calls `build_script`.
-
-	Returns dictionary of scripts where key = name of mdf model, value is string
-	representation of script.
-	"""
-	file_dir = os.path.dirname(model_input)
-
-	model = load_mdf(model_input)
-	scripts = {}
-
-	for graph in model.graphs:
-		nodes = graph.nodes
-		# Read weights.h5 if exists
-		if "weights.h5" in os.listdir(file_dir):
-			weight_dict = h5py.File(os.path.join(file_dir, "weights.h5"), 'r')
-
-			# Hack to fix problem with HDF5 parameters
-			for node in graph.nodes:
-				if node.parameters:
-					for param_key, param_val in node.parameters.items():
-						if param_key in ["weight", "bias"] and type(param_val)==str:
-							# Load and reassign
-							array = weight_dict[param_val][:]
-							np.set_printoptions(threshold=sys.maxsize)
-							node.parameters[param_key] = np.array2string(array, separator=", ")
-
-		evaluable_graph = EvaluableGraph(graph, False)
-		enodes = evaluable_graph.enodes
-		edges = evaluable_graph.ordered_edges
-		try:
-			conditions = evaluable_graph.conditions
-		except AttributeError:
-			conditions = {}
-
-		# Use edges and nodes to construct execution order
-		execution_order = []
-		for idx, edge in enumerate(edges):
-			if idx==0:
-				execution_order.append(edge.sender)
-			execution_order.append(edge.receiver)
-
-		# Build script
-		script = build_script(nodes, execution_order, conditions=conditions)
-		scripts[graph.id] = script
-
-	return scripts
->>>>>>> 882aefeb
 
 
 def _script_to_model(script):
-	"""
-	Helper function to take the autogenerated module.py python script, and import
-	it such that the pytorch model specified by this script is importable to the
-	calling program.
-
-<<<<<<< HEAD
+    """
+    Helper function to take the autogenerated module.py python script, and import
+    it such that the pytorch model specified by this script is importable to the
+    calling program.
+
+    Returns torch.nn.Module object.
+    """
     import importlib.util
-=======
-	Returns torch.nn.Module object.
-	"""
-	import importlib.util
->>>>>>> 882aefeb
 
     # For testing, need to add prefix if calling from out of examples directory
     module_path = os.path.join(os.getcwd(), os.path.dirname(sys.argv[0]), "module.py")
@@ -509,25 +372,17 @@
 
 
 def mdf_to_pytorch(model_input, eval_models=True):
-<<<<<<< HEAD
-    """
-    Load and return all models specified in an MDF graph
+    """
+    Function loads and returns a pytorch model for all models specified in an
+    mdf file.
+
+    Returns a dictionary where key = model name, value = pytorch model object
     """
     scripts = _generate_scripts_from_json(model_input)
     models = {}
 
     for script_name, script in scripts.items():
         model = _script_to_model(script)
-=======
-	"""
-	Function loads and returns a pytorch model for all models specified in an
-	mdf file.
-
-	Returns a dictionary where key = model name, value = pytorch model object
-	"""
-	scripts = _generate_scripts_from_json(model_input)
-	models = {}
->>>>>>> 882aefeb
 
         if eval_models:
             model.eval()
