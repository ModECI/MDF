import sys
import sympy

from modeci_mdf.standard_functions import mdf_functions, create_python_expression

from neuromllite.utils import evaluate as evaluate_params_nmllite
from neuromllite.utils import _params_info, _val_info
from neuromllite.utils import FORMAT_NUMPY, FORMAT_TENSORFLOW

from collections import OrderedDict

FORMAT_DEFAULT = FORMAT_NUMPY

import modeci_mdf.onnx_functions as onnx_ops


def evaluate_expr(expr, func_params, array_format, verbose=False):

    e = evaluate_params_nmllite(
        expr, func_params, array_format=array_format, verbose=verbose
    )
    if type(e) == str:
        raise Exception(
            "Error! Could not evaluate expression [%s] with params %s, returned [%s] which is a %s"
            % (expr, _params_info(func_params), e, type(e))
        )
    return e


class EvaluableFunction:
    def __init__(self, function, verbose=False):
        self.verbose = verbose
        self.function = function

    def evaluate(self, parameters, array_format=FORMAT_DEFAULT):

        expr = None
        for f in mdf_functions:
            if self.function.function == f:
                expr = create_python_expression(mdf_functions[f]["expression_string"])
        if not expr:
            raise ValueError(
                "Unknown function: {}. Known functions: {}".format(
                    self.function.function,
                    mdf_functions.keys,
                )
            )

        func_params = {}
        func_params.update(parameters)
        if self.verbose:
            print(
                "    Evaluating %s with %s, i.e. [%s]"
                % (self.function, _params_info(func_params), expr)
            )
        for arg in self.function.args:
            func_params[arg] = evaluate_expr(
                self.function.args[arg],
                func_params,
                verbose=False,
                array_format=array_format,
            )
            if self.verbose:
                print(
                    "      Arg: {} became: {}".format(arg, _val_info(func_params[arg]))
                )

        # If this is an ONNX operation, evaluate it withouth neuromlite.
        if "onnx_ops." in expr:
            # Get the ONNX function
            onnx_function = getattr(onnx_ops, expr.split("(")[0].split(".")[-1])
            kwargs_for_onnx = {
                **{arg: func_params[arg] for arg in self.function.args},
                **parameters,
            }
            for v in self.function.args.values():
                del kwargs_for_onnx[v]
            self.curr_value = onnx_function(**kwargs_for_onnx)
        else:
            self.curr_value = evaluate_expr(
                expr, func_params, verbose=self.verbose, array_format=array_format
            )

        if self.verbose:
            print(
                "    Evaluated %s with %s =\t%s"
                % (self.function, _params_info(func_params), _val_info(self.curr_value))
            )
        return self.curr_value


class EvaluableState:
    def __init__(self, state, verbose=False):
        self.verbose = verbose
        self.state = state
        self.curr_value = 0

    def evaluate(self, parameters, time_increment=None, array_format=FORMAT_DEFAULT):
        if self.verbose:
            print(
                "    Evaluating {} with {} ".format(
                    self.state, _params_info(parameters)
                )
            )

        if self.state.value:

            self.curr_value = evaluate_expr(
                self.state.value,
                parameters,
                verbose=False,
                array_format=array_format,
            )
        else:
            if time_increment == None:

                self.curr_value = evaluate_expr(
                    self.state.default_initial_value,
                    parameters,
                    verbose=False,
                    array_format=array_format,
                )
            else:
                td = evaluate_expr(
                    self.state.time_derivative,
                    parameters,
                    verbose=False,
                    array_format=array_format,
                )
                self.curr_value += td * time_increment

        if self.verbose:
            print(
                "    Evaluated %s with %s \n       =\t%s"
                % (self.state, _params_info(parameters), _val_info(self.curr_value))
            )
        return self.curr_value


class EvaluableOutput:
    def __init__(self, output_port, verbose=False):
        self.verbose = verbose
        self.output_port = output_port

    def evaluate(self, parameters, array_format=FORMAT_DEFAULT):
        if self.verbose:
            print(
                "    Evaluating %s with %s "
                % (self.output_port, _params_info(parameters))
            )
        self.curr_value = evaluate_expr(
            self.output_port.value, parameters, verbose=False, array_format=array_format
        )

        if self.verbose:
            print(
                "    Evaluated %s with %s \n       =\t%s"
                % (
                    self.output_port,
                    _params_info(parameters),
                    _val_info(self.curr_value),
                )
            )
        return self.curr_value


class EvaluableInput:
    def __init__(self, input_port, verbose=False):
        self.verbose = verbose
        self.input_port = input_port
        self.curr_value = 0

    def set_input_value(self, value):
        if self.verbose:
            print(f"    Input value in {self.input_port.id} set to {_val_info(value)}")
        self.curr_value = value

    def evaluate(self, parameters, array_format=FORMAT_DEFAULT):
        if self.verbose:
            print(
                "    Evaluated %s with %s =\t%s"
                % (
                    self.input_port,
                    _params_info(parameters),
                    _val_info(self.curr_value),
                )
            )
        return self.curr_value


class EvaluableNode:
    def __init__(self, node, verbose=False):
        self.verbose = verbose
        self.node = node
        self.evaluable_inputs = {}
        self.evaluable_functions = OrderedDict()
        self.evaluable_states = OrderedDict()
        self.evaluable_outputs = {}

        all_known_vars = []
        if node.parameters:
            for p in node.parameters:
                all_known_vars.append(p)

        for ip in node.input_ports:
            rip = EvaluableInput(ip, self.verbose)
            self.evaluable_inputs[ip.id] = rip
            all_known_vars.append(ip.id)

        for s in node.states:
            es = EvaluableState(s, self.verbose)
            self.evaluable_states[s.id] = es
            all_known_vars.append(s.id)

        all_funcs = [f for f in node.functions]

        # Order the functions into the correct sequence
        while len(all_funcs) > 0:
            f = all_funcs.pop(0)  # pop first off list
            if verbose:
                print(
                    "    Checking whether function: %s with args %s is sufficiently determined by known vars %s"
                    % (f.id, f.args, all_known_vars)
                )
            all_req_vars = []
            for arg in f.args:
                func_expr = sympy.simplify(f.args[arg])
                all_req_vars.extend([str(s) for s in func_expr.free_symbols])

            all_present = [v in all_known_vars for v in all_req_vars]

            if verbose:
                print(
                    "    Are all of %s in %s? %s"
                    % (all_req_vars, all_known_vars, all_present)
                )
            if all(all_present):
                rf = EvaluableFunction(f, self.verbose)
                self.evaluable_functions[f.id] = rf
                all_known_vars.append(f.id)
            else:
                if len(all_funcs) == 0:
                    raise Exception(
                        "Error! Could not evaluate function: %s with args %s using known vars %s"
                        % (f.id, f.args, all_known_vars)
                    )
                else:
                    all_funcs.append(f)  # Add back to end of list...

        for op in node.output_ports:
            rop = EvaluableOutput(op, self.verbose)
            self.evaluable_outputs[op.id] = rop

    def initialize(self):
        pass

    def evaluate(self, time_increment=None, array_format=FORMAT_DEFAULT):

        if self.verbose:
            print(
                "  Evaluating Node: %s with %s"
                % (self.node.id, _params_info(self.node.parameters))
            )
        curr_params = {}
        if self.node.parameters:
            curr_params.update(self.node.parameters)

        for eip in self.evaluable_inputs:
            i = self.evaluable_inputs[eip].evaluate(
                curr_params, array_format=array_format
            )
            curr_params[eip] = i

        # First set params to previous state values for use in funcs and states...
        for es in self.evaluable_states:
            curr_params[es] = self.evaluable_states[es].curr_value

        for ef in self.evaluable_functions:
            curr_params[ef] = self.evaluable_functions[ef].evaluate(
                curr_params, array_format=array_format
            )

        # Now evaluate and set params to new state values for use in output...
        for es in self.evaluable_states:
            curr_params[es] = self.evaluable_states[es].evaluate(
                curr_params, time_increment=time_increment, array_format=array_format
            )

        for eop in self.evaluable_outputs:
            self.evaluable_outputs[eop].evaluate(curr_params, array_format=array_format)

    def get_output(self, id):
        for rop in self.evaluable_outputs:
            if rop == id:
                return self.evaluable_outputs[rop].curr_value


class EvaluableGraph:
    def __init__(self, graph, verbose=False, initializer=None):
        self.verbose = verbose
        print("\nInit graph: %s" % graph.id)
        self.graph = graph
        self.enodes = {}
        self.root_nodes = []

        # Get all nodes that are specified as receivers from an edge.
        all_receiver_nodes = {edge.receiver for edge in graph.edges}

        for node in graph.nodes:
            if self.verbose:
                print("\n  Init node: %s" % node.id)
            en = EvaluableNode(node, self.verbose)

            # Any values that are set via the passed in initalizer, set their values. This lets us avoid creating
            # dummy input nodes with parameters for evaluating the graph
            for inp_name, inp in en.evaluable_inputs.items():
                if initializer and inp_name in initializer:
                    inp.set_input_value(initializer[inp_name])

            self.enodes[node.id] = en

            # If this node is not receiving input from some edge, it is root node to the graph.
            if node.id not in all_receiver_nodes:
                self.root_nodes.append(node.id)

    def evaluate(self, time_increment=None, array_format=FORMAT_DEFAULT):
        print(
            "\nEvaluating graph: %s, root nodes: %s, with array format %s"
            % (self.graph.id, self.root_nodes, array_format)
        )
        for rn in self.root_nodes:
            self.enodes[rn].evaluate(
                array_format=array_format, time_increment=time_increment
            )

        for edge in self.graph.edges:
            self.evaluate_edge(edge, array_format=array_format)
            self.enodes[edge.receiver].evaluate(
                time_increment=time_increment, array_format=array_format
            )

<<<<<<< HEAD
            if self.verbose:
                print(
                    "  Edge %s connects %s to %s, passing %s with weight %s"
                    % (
                        edge.id,
                        pre_node.node.id,
                        post_node.node.id,
                        _val_info(value),
                        _val_info(weight),
                    )
=======
    def evaluate_edge(self, edge, time_increment=None, array_format=FORMAT_DEFAULT):
        pre_node = self.enodes[edge.sender]
        post_node = self.enodes[edge.receiver]
        value = pre_node.evaluable_outputs[edge.sender_port].curr_value
        weight = (
            1
            if not edge.parameters or not "weight" in edge.parameters
            else edge.parameters["weight"]
        )

        if self.verbose:
            print(
                "  Edge %s connects %s to %s, passing %s with weight %s"
                % (
                    edge.id,
                    pre_node.node.id,
                    post_node.node.id,
                    _val_info(value),
                    _val_info(weight),
>>>>>>> eea6b3aa
                )
            )
        post_node.evaluable_inputs[edge.receiver_port].set_input_value(value * weight)
        post_node.evaluate(time_increment=time_increment, array_format=array_format)


from neuromllite.utils import FORMAT_NUMPY, FORMAT_TENSORFLOW


def main(example_file, array_format=FORMAT_NUMPY, verbose=False):

    from modeci_mdf.utils import load_mdf, print_summary

    mod_graph = load_mdf(example_file).graphs[0]

    if verbose:
        print("Loaded Graph:")
        print_summary(mod_graph)

        print("------------------")
    eg = EvaluableGraph(mod_graph, verbose)
    eg.evaluate(array_format=array_format)

    return eg


if __name__ == "__main__":

    example_file = "../../examples/Simple.json"
    verbose = True
    if len(sys.argv) == 2:
        example_file = sys.argv[1]
        verbose = True
        verbose = False

    main(example_file, verbose)<|MERGE_RESOLUTION|>--- conflicted
+++ resolved
@@ -339,18 +339,6 @@
                 time_increment=time_increment, array_format=array_format
             )
 
-<<<<<<< HEAD
-            if self.verbose:
-                print(
-                    "  Edge %s connects %s to %s, passing %s with weight %s"
-                    % (
-                        edge.id,
-                        pre_node.node.id,
-                        post_node.node.id,
-                        _val_info(value),
-                        _val_info(weight),
-                    )
-=======
     def evaluate_edge(self, edge, time_increment=None, array_format=FORMAT_DEFAULT):
         pre_node = self.enodes[edge.sender]
         post_node = self.enodes[edge.receiver]
@@ -370,7 +358,6 @@
                     post_node.node.id,
                     _val_info(value),
                     _val_info(weight),
->>>>>>> eea6b3aa
                 )
             )
         post_node.evaluable_inputs[edge.receiver_port].set_input_value(value * weight)
