--- conflicted
+++ resolved
@@ -9,18 +9,7 @@
 
 from collections import OrderedDict
 
-<<<<<<< HEAD
-def params_info(parameters):
-    pi = "["
-    for p in parameters:
-        if not p == "__builtins__":
-            pi += "{}={},".format(p, parameters[p])
-    pi = pi[:-1]
-    pi += "]"
-    return pi
-=======
 FORMAT_DEFAULT = FORMAT_NUMPY
->>>>>>> 47f49aae
 
 
 def evaluate_expr(expr, func_params, array_format=FORMAT_DEFAULT, verbose=True):
@@ -68,15 +57,10 @@
                 array_format=array_format,
             )
             if self.verbose:
-<<<<<<< HEAD
-                print("      Arg {} became {}".format(arg, func_params[arg]))
-        self.curr_value = evaluate_expr(expr, func_params, verbose=False)
-=======
-                print("      Arg: %s became: %s" % (arg, func_params[arg]))
+                print("      Arg: {} became: {}".format(arg, func_params[arg]))
         self.curr_value = evaluate_expr(
             expr, func_params, verbose=self.verbose, array_format=array_format
         )
->>>>>>> 47f49aae
         if self.verbose:
             print(
                 "    Evaluated %s with %s =\t%s"
@@ -231,12 +215,8 @@
 
     def evaluate(self, array_format=FORMAT_DEFAULT):
         print(
-<<<<<<< HEAD
-            f"\nEvaluating graph: {self.graph.id}, root nodes: {self.root_nodes}"
-=======
             "\nEvaluating graph: %s, root nodes: %s, with array format %s"
             % (self.graph.id, self.root_nodes, array_format)
->>>>>>> 47f49aae
         )
         for rn in self.root_nodes:
             self.enodes[rn].evaluate_next(array_format=array_format)
