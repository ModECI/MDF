--- conflicted
+++ resolved
@@ -23,8 +23,7 @@
         self.allowed_fields.update({'metadata':("Dict of metadata for the Node", dict)})
         super().__init__(**kwargs)
 
-<<<<<<< HEAD
-class Model(BaseWithId):
+class Model(MdfBaseWithId):
     r"""The top level construct in MDF is Model which consists of Graph(s) and model attribute(s)
 
     .. warning::
@@ -35,10 +34,6 @@
         format: Information on the version of MDF used in this file
         generating_application: Information on what application generated/saved this file
     """
-=======
-
-class Model(MdfBaseWithId):
->>>>>>> 340940b0
     _definition = "The top level Model containing _Graph_s consisting of _Node_s connected via _Edge_s."
 
     def __init__(
@@ -48,8 +43,6 @@
         generating_application: Optional[str] = None,
         metadata: Optional[dict] = None
     ):
-<<<<<<< HEAD
-=======
         """The top level construct in MDF is Model which consists of Graph's and model attributed
         Args:
             id: A unique identifier for this Model.
@@ -66,7 +59,6 @@
             kwargs["generating_application"] = generating_application
         if metadata is not None:
             kwargs["metadata"] = metadata
->>>>>>> 340940b0
 
         self.allowed_children = collections.OrderedDict(
             [("graphs", ("The list of _Graph_s in this Model", Graph))]
@@ -114,15 +106,11 @@
 
     # Overrides BaseWithId.to_json_file
     def to_json_file(self, filename, include_metadata=True) -> str:
-<<<<<<< HEAD
         """Convert the file in MDF format to JSON format
 
          .. note::
             JSON is standard file format uses human-readable text to store and transmit data objects consisting of attribute–value pairs and arrays
 
-=======
-        """Convert MDF object to json file
->>>>>>> 340940b0
         Args:
             filename: file in MDF format (.mdf extension)
             include_metadata: Contains contact information, citations, acknowledgements, pointers to sample data,
@@ -140,12 +128,8 @@
 
     # Overrides BaseWithId.to_yaml_file
     def to_yaml_file(self, filename, include_metadata=True):
-<<<<<<< HEAD
         """Convert file in MDF format to yaml format
 
-=======
-        """Convert MDF object to yaml format
->>>>>>> 340940b0
         Args:
             filename: File in MDF format (Filename extension: .mdf )
             include_metadata: Contains contact information, citations, acknowledgements, pointers to sample data,
@@ -159,11 +143,8 @@
 
         new_file = super().to_yaml_file(filename)
 
-<<<<<<< HEAD
         return new_file
 
-=======
->>>>>>> 340940b0
     def to_graph_image(
         self,
         engine="dot",
@@ -204,8 +185,7 @@
                 raise (e)
 
 
-<<<<<<< HEAD
-class Graph(BaseWithId):
+class Graph(MdfBaseWithId):
     r"""A directed graph consisting of Node(s) connected via Edge(s)
 
     Args:
@@ -221,19 +201,6 @@
         parameters: Optional[Dict[str, Any]] = None,
         conditions: Optional[Dict[str, "conditions"]] = None,
     ):
-=======
-class Graph(MdfBaseWithId):
-    _definition = "A directed graph consisting of _Node_s connected via _Edge_s."
-
-    def __init__(self, **kwargs):
-        """A directed graph consisting of _Node_s connected via _Edge_s
-        Args:
-            nodes: Dictionary of Node objects in the Graph
-            edges: Dictionary of Edge objects in the Graph
-            parameters: Dictionary of global parameters for the Graph
-            conditions: The _ConditionSet_ stored as dictionary for scheduling of the Graph
-        """
->>>>>>> 340940b0
 
         self.allowed_children = collections.OrderedDict(
             [
@@ -289,16 +256,11 @@
     @property
     def dependency_dict(self) -> Dict["Node", Set["Node"]]:
         """Returns the dependency among nodes as dictionary
-<<<<<<< HEAD
 
         Key: receiver, Value: Set of senders imparting information to the receiver
 
         Returns:
             Returns the dependency dictionary
-=======
-        Key: receiver, Value: set of senders imparting information to the receiver
-        Returns:
->>>>>>> 340940b0
         """
         # assumes no cycles, need to develop a way to prune if cyclic
         # graphs are to be supported
@@ -314,12 +276,8 @@
 
     @property
     def inputs(self: "Graph") -> List[Tuple["Node", "InputPort"]]:
-<<<<<<< HEAD
         """Enumerate all Node-InputPort pairs that specify no incoming edge. These are input ports for the graph itself and must be provided values to evaluate
 
-=======
-        """Enumerate all Node, InputPort pairs that specify no incoming edge. These are input ports for the graph itself and must be provided values to evaluate
->>>>>>> 340940b0
         Returns:
             A list of Node, InputPort tuples
         """
@@ -334,8 +292,7 @@
         return list(filter(lambda x: x not in all_receiver_ports, all_ips))
 
 
-<<<<<<< HEAD
-class Node(BaseWithId):
+class Node(MdfBaseWithId):
     r"""A self contained unit of evaluation receiving input from other Nodes on InputPort(s).
     The values from these are processed via a number of Functions and one or more final values
     are calculated on the OutputPort
@@ -344,20 +301,12 @@
         id: Unique Identity of the element
         parameters: Dictionary of parameters required at the Node for computation
     """
-=======
-class Node(MdfBaseWithId):
->>>>>>> 340940b0
     _definition = (
         "A self contained unit of evaluation receiving input from other Nodes on _InputPort_s. "
         + "The values from these are processed via a number of Functions and one or more final values "
         "are calculated on the _OutputPort_s "
     )
 
-<<<<<<< HEAD
-    def __init__(
-        self, id: Optional[str] = None, parameters: Optional[Dict[str, Any]] = None
-    ):
-=======
     def __init__(self, **kwargs):
         """A self contained unit of evaluation receiving input from other Nodes on _InputPort_s.
         The values from these are processed via a number of _Function_s and one or more final values
@@ -369,7 +318,6 @@
             output_ports (obj): The _OutputPort_s containing evaluated quantities from the Node
             parameters : Dictionary of parameters for the Node
         """
->>>>>>> 340940b0
 
         self.allowed_children = collections.OrderedDict(
             [
@@ -413,7 +361,6 @@
     def input_ports(self) -> List["InputPort"]:
         """The InputPort(s) present in the Node
 
-<<<<<<< HEAD
         Returns:
             A list of InputPort(s) at the given Node
         """
@@ -425,19 +372,6 @@
 
         Returns:
             A list of Function(s) at the given Node
-=======
-class Function(MdfBaseWithId):
-    _definition = "A single value which is evaluated as a function of values on _InputPort_s and other Functions"
-
-    def __init__(self, **kwargs):
-        """A single value which is evaluated as a function of values on _InputPort_s and other Functions
-        Args:
-            function (str): Which of the in-build MDF functions (linear etc.) this uses
-            args : Dictionary of values for each of the arguments for the Function, e.g. if the in-build function
-                  is linear(slope),the args here could be {"slope":3} or {"slope":"input_port_0 + 2"}
-            id (str): The unique (for this _Node_) id of the function, which will be used in other Functions and the _OutputPort_s
-                for its value
->>>>>>> 340940b0
         """
         return self.__getattr__("functions")
 
@@ -518,8 +452,7 @@
         super().__init__(**kwargs)
 
 
-<<<<<<< HEAD
-class InputPort(BaseWithId):
+class InputPort(MdfBaseWithId):
     r"""The InputPort is an attribute of a Node which imports information to the Node
 
     Args:
@@ -534,15 +467,6 @@
         type: Optional[str] = None,
     ):
 
-=======
-class InputPort(MdfBaseWithId):
-    def __init__(self, **kwargs):
-        """The InputPort is an attribute of a Node which imports information to the Node object
-        Args:
-            shape (str): The shape of the input or output of a port. This uses the same syntax as numpy ndarray shapes (e.g., numpy.zeros(<shape>) would produce an array with the correct shape
-            type (str): The data type of the input received at a port or the output sent by a port
-        """
->>>>>>> 340940b0
         self.allowed_fields = collections.OrderedDict(
             [
                 (
@@ -576,8 +500,7 @@
         super().__init__(**kwargs)
 
 
-<<<<<<< HEAD
-class OutputPort(BaseWithId):
+class OutputPort(MdfBaseWithId):
     r"""The OutputPort is an attribute of a Node which exports information to the dependent Node object
     Args:
         id: Unique Indenty of the element
@@ -585,14 +508,6 @@
     """
 
     def __init__(self, id: Optional[str] = None, value: Optional[str] = None):
-=======
-class OutputPort(MdfBaseWithId):
-    def __init__(self, **kwargs):
-        """The OutputPort is an attribute of a Node which exports information to the dependent Node object
-        Args:
-            value (str): The value of the OutputPort in terms of the _InputPort_ and _Function_ values
-        """
->>>>>>> 340940b0
 
         self.allowed_fields = collections.OrderedDict(
             [
@@ -621,8 +536,7 @@
         super().__init__(**kwargs)
 
 
-<<<<<<< HEAD
-class State(BaseWithId):
+class State(MdfBaseWithId):
     r"""A state variable of a Node, i.e. has a value that persists between evaluations of the Node
 
     Args:
@@ -639,18 +553,6 @@
         value: Optional[str] = None,
         time_derivative: Optional[str] = None,
     ):
-=======
-class State(MdfBaseWithId):
-    _definition = "A state variable of a _Node_, i.e. has a value that persists between evaluations of the _Node_."
-
-    def __init__(self, **kwargs):
-        """A state variable of a _Node_, i.e. has a value that persists between evaluations of the _Node_
-        Args:
-            default_initial_value (str): The initial value of the state variable
-            value (str): The next value of the state variable, in terms of the inputs, functions and PREVIOUS state values
-            time_derivative (str): How the state varies with time, i.e. ds/dt. Unit of time is second
-        """
->>>>>>> 340940b0
 
         self.allowed_fields = collections.OrderedDict(
             [
@@ -696,7 +598,6 @@
         default_initial_value:"The initial value of the stateful parameter
         value: The next value of the stateful parameter, in terms of the inputs
 
-<<<<<<< HEAD
     """
 
     _definition = "A stateful parameter of a _Node_, i.e. has a value that updates by functions between evaluations of the _Node_."
@@ -707,13 +608,6 @@
         default_initial_value: Optional[str] = None,
         value: Optional[str] = None,
     ):
-=======
-        Args:
-            default_initial_value (str): The initial value of the stateful parameter
-            value (str): The next value of the stateful parameter, in terms of the inputs, functions
-
-        """
->>>>>>> 340940b0
 
         self.allowed_fields = collections.OrderedDict(
             [
@@ -728,10 +622,6 @@
                         str,
                     ),
                 ),
-<<<<<<< HEAD
-=======
-
->>>>>>> 340940b0
             ]
         )
         # FIXME: Reconstruct kwargs as neuromlite expects them
@@ -746,8 +636,7 @@
         super().__init__(**kwargs)
 
 
-<<<<<<< HEAD
-class Edge(BaseWithId):
+class Edge(MdfBaseWithId):
     r"""Edge is an attribute of Graph that transmits computational results from sender port to receiver port
 
     Args:
@@ -767,19 +656,6 @@
         sender_port: Optional[str] = None,
         receiver_port: Optional[str] = None,
     ):
-=======
-
-class Edge(MdfBaseWithId):
-    def __init__(self, **kwargs):
-        """Edge is an attribute of Graph object that transmits computational results from sender_port to receiver port
-        Args:
-            parameters: Dictionary of parameters for the Edge
-            sender (str): The id of the _Node_ which is the source of the Edge
-            receiver (str): The id of the _Node_ which is the target of the Edge
-            sender_port (str): The id of the _OutputPort_ on the sender _Node_, whose value should be sent to the receiver_port
-            receiver_port (str): The id of the _InputPort_ on the receiver _Node_
-        """
->>>>>>> 340940b0
 
         self.allowed_fields = collections.OrderedDict(
             [
@@ -821,8 +697,7 @@
         print(kwargs)
 
 
-<<<<<<< HEAD
-class ConditionSet(Base):
+class ConditionSet(MdfBase):
     r"""Specify the non-default pattern of execution
 
     Args:
@@ -835,15 +710,6 @@
         node_specific: Optional[Dict[str, "Condition"]] = None,
         termination: Optional[Dict["str", "Condition"]] = None,
     ):
-=======
-class ConditionSet(MdfBase):
-    def __init__(self, **kwargs):
-        """Specify the non-default pattern of execution
-        Args:
-            node_specific: A dictionary mapping nodes to any non-default run conditions
-            termination: A dictionary mapping time scales of model execution to conditions indicating when they end
-        """
->>>>>>> 340940b0
 
         self.allowed_fields = collections.OrderedDict(
             [
@@ -871,8 +737,7 @@
         super().__init__(**kwargs)
 
 
-<<<<<<< HEAD
-class Condition(Base):
+class Condition(MdfBase):
     r"""A set of descriptors which specifies conditional execution of Nodes to meet complex execution requirements
     Args:
         type: The type of Condition from the library
@@ -889,15 +754,6 @@
         n: Optional[int] = None,
         dependencies: Optional[List["Condition"]] = None,
     ):
-=======
-class Condition(MdfBase):
-    def __init__(self, type=None, **kwargs):
-        """A set of descriptors which specifies conditional execution of Nodes to meet complex execution requirements
-        Args:
-            type (str): The type of _Condition_ from the library
-            args: The dictionary of arguments needed to evaluate the _Condition_
-        """
->>>>>>> 340940b0
 
         self.allowed_fields = collections.OrderedDict(
             [
