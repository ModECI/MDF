--- conflicted
+++ resolved
@@ -411,9 +411,6 @@
         super().__init__(**kwargs)
 
 
-<<<<<<< HEAD
-class Edge(MdfBaseWithId):
-=======
 class Stateful_Parameter(BaseWithId):
     _definition = "A stateful parameter of a _Node_, i.e. has a value that updates by functions between evaluations of the _Node_."
 
@@ -423,7 +420,7 @@
         Args:
             default_initial_value (str): The initial value of the stateful parameter
             value (str): The next value of the stateful parameter, in terms of the inputs, functions
-            
+
         """
 
         self.allowed_fields = collections.OrderedDict(
@@ -439,16 +436,15 @@
                         str,
                     ),
                 ),
-                
-            ]
-        )
-
-        super().__init__(**kwargs)
-
-
-
-class Edge(BaseWithId):
->>>>>>> e810707a
+
+            ]
+        )
+
+        super().__init__(**kwargs)
+
+
+
+class Edge(MdfBaseWithId):
     def __init__(self, **kwargs):
         """Edge is an attribute of Graph object that transmits computational results from sender_port to receiver port
         Args:
