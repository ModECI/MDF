"""
    Defines the structure of ModECI MDF - Work in progress!!!
"""

import collections
import onnx.defs
import sympy

from typing import List, Tuple, Dict, Optional, Set, Any, Union

# Currently based on elements of NeuroMLlite: https://github.com/NeuroML/NeuroMLlite/tree/master/neuromllite
#  Try: pip install neuromllite
from neuromllite.BaseTypes import Base
from neuromllite.BaseTypes import BaseWithId
from neuromllite import EvaluableExpression


class MdfBaseWithId(BaseWithId):
    def __init__(self, **kwargs):
        self.allowed_fields.update({'metadata':("Dict of metadata for the model element", dict)})
        super().__init__(**kwargs)


class MdfBase(Base):
    def __init__(self, **kwargs):
        self.allowed_fields.update({'metadata':("Dict of metadata for the model element", dict)})
        super().__init__(**kwargs)


class Model(MdfBaseWithId):
    r"""The top level construct in MDF is Model which consists of Graph(s) and model attribute(s)

    Args:
        id: A unique identifier for this Model
        format: Information on the version of MDF used in this file
        generating_application: Information on what application generated/saved this file
    """
    _definition = "The top level Model containing _Graph_s consisting of _Node_s connected via _Edge_s."


    def __init__(self, **kwargs):
        """The top level construct in MDF is Model which consists of Graph's and model attributed
        Args:
            id: A unique identifier for this Model.
            format: Information on the version of MDF used in this file
            generating_application: Information on what application generated/saved this file
        """
        '''
        kwargs = {}
        if id is not None:
            kwargs["id"] = id
        if format is not None:
            kwargs["format"] = format
        if generating_application is not None:
            kwargs["generating_application"] = generating_application
        if metadata is not None:
            kwargs["metadata"] = metadata'''

        self.allowed_children = collections.OrderedDict(
            [("graphs", ("The list of _Graph_s in this Model", Graph))]
        )

        self.allowed_fields = collections.OrderedDict(
            [
                (
                    "format",
                    ("Information on the version of MDF used in this file", str),
                ),
                (
                    "generating_application",
                    ("Information on what application generated/saved this file", str),
                ),
            ]
        )
        """The allowed fields for this type"""

        # Removed for now...
        '''
        # FIXME: Reconstruct kwargs as neuromlite expects them
        kwargs = {}
        kwargs["id"] = id
        for f in self.allowed_fields:
            try:
                val = locals()[f]
                if val is not None:
                    kwargs[f] = val
            except KeyError:
                pass'''

        super().__init__(**kwargs)

    @property
    def graphs(self) -> List["Graph"]:
        """The graphs present in the model"""
        return self.__getattr__("graphs")

    def _include_metadata(self):
        """Information on the version of ModECI_MDF"""

        from modeci_mdf import MODECI_MDF_VERSION
        from modeci_mdf import __version__

        self.format = "ModECI MDF v%s" % MODECI_MDF_VERSION
        self.generating_application = "Python modeci-mdf v%s" % __version__

    # Overrides BaseWithId.to_json_file
    def to_json_file(self, filename, include_metadata=True) -> str:
        """Convert the file in MDF format to JSON format

         .. note::
            JSON is standard file format uses human-readable text to store and transmit data objects consisting of attribute–value pairs and arrays

        Args:
            filename: file in MDF format (.mdf extension)
            include_metadata: Contains contact information, citations, acknowledgements, pointers to sample data,
                              benchmark results, and environments in which the specified model was originally implemented
        Returns:
            The name of the generated JSON file
        """

        if include_metadata:
            self._include_metadata()

        new_file = super().to_json_file(filename)

        return new_file

    # Overrides BaseWithId.to_yaml_file
    def to_yaml_file(self, filename, include_metadata=True):
        """Convert file in MDF format to yaml format

        Args:
            filename: File in MDF format (Filename extension: .mdf )
            include_metadata: Contains contact information, citations, acknowledgements, pointers to sample data,
                              benchmark results, and environments in which the specified model was originally implemented
        Returns:
            The name of the generated yaml file
        """

        if include_metadata:
            self._include_metadata()

        new_file = super().to_yaml_file(filename)

<<<<<<< HEAD
=======
        return new_file

>>>>>>> 8da8f73f
    def to_graph_image(
        self,
        engine="dot",
        output_format="png",
        view_on_render=False,
        level=2,
        filename_root=None,
        only_warn_on_fail=False,
    ):
        """Convert MDF graph to an image (png or svg) using the Graphviz export
        Args:
            engine: dot or other Graphviz formats
            output_format: e.g. png (default) or svg
            view_on_render: if True, will open generated image in system viewer
            level: 1,2,3, depending on how much detail to include
            filename_root: will change name of file generated to filename_root.png, etc.
            only_warn_on_fail: just give a warning if this fails, e.g. no dot executable. Useful for preventing erros in automated tests
        """
        from modeci_mdf.interfaces.graphviz.importer import mdf_to_graphviz

        try:
            mdf_to_graphviz(
                self.graphs[0],
                engine=engine,
                output_format=output_format,
                view_on_render=view_on_render,
                level=level,
                filename_root=filename_root,
            )

        except Exception as e:
            if only_warn_on_fail:
                print(
                    "Failure to generate image! Ensure Graphviz executables (dot etc.) are installed on native system. Error: \n%s"
                    % e
                )
            else:
                raise (e)
<<<<<<< HEAD
=======

>>>>>>> 8da8f73f

class Graph(MdfBaseWithId):
    r"""A directed graph consisting of Node(s) connected via Edge(s)

    Args:
        id: A unique identifier for this Graph
        parameters: Dictionary of global parameters for the Graph
        conditions: The ConditionSet stored as dictionary for scheduling of the Graph
    """
    _definition = "A directed graph consisting of _Node_s connected via _Edge_s."

    def __init__(self, **kwargs):

        self.allowed_children = collections.OrderedDict(
            [
                ("nodes", ("The _Node_s present in the Graph", Node)),
                ("edges", ("The _Edge_s between _Node_s in the Graph", Edge)),
            ]
        )

        self.allowed_fields = collections.OrderedDict(
            [
                ("parameters", ("Dict of global parameters for the Graph", dict)),
                (
                    "conditions",
                    ("The _ConditionSet_ for scheduling of the Graph", ConditionSet),
                ),
            ]
        )
        """The allowed fields for this type"""
        '''
        # FIXME: Reconstruct kwargs as neuromlite expects them
        kwargs = {}
        #kwargs["id"] = id
        for f in self.allowed_fields:
            try:
                val = locals()[f]
                if val is not None:
                    kwargs[f] = val
            except KeyError:
                pass'''

        super().__init__(**kwargs)

    @property
    def nodes(self) -> List["Node"]:
        """Node(s) present in this graph"""
        return self.__getattr__("nodes")

    @property
    def edges(self) -> List["Edge"]:
        """Edge(s) present in this graph"""
        return self.__getattr__("edges")

    def get_node(self, id):
        """Retrieve Node object corresponding to the given id
        Args:
            id: Unique identifier of Node object
        Returns:
            Node object if the entered id matches with the id of Node present in the Graph
        """
        for node in self.nodes:
            if id == node.id:
                return node

    @property
    def dependency_dict(self) -> Dict["Node", Set["Node"]]:
        """Returns the dependency among nodes as dictionary

        Key: receiver, Value: Set of senders imparting information to the receiver

        Returns:
            Returns the dependency dictionary
        """
        # assumes no cycles, need to develop a way to prune if cyclic
        # graphs are to be supported
        dependencies = {n: set() for n in self.nodes}

        for edge in self.edges:
            sender = self.get_node(edge.sender)
            receiver = self.get_node(edge.receiver)

            dependencies[receiver].add(sender)

        return dependencies

    @property
    def inputs(self: "Graph") -> List[Tuple["Node", "InputPort"]]:
        """Enumerate all Node-InputPort pairs that specify no incoming edge. These are input ports for the graph itself and must be provided values to evaluate

        Returns:
            A list of Node, InputPort tuples
        """

        # Get all input ports
        all_ips = [(node.id, ip.id) for node in self.nodes for ip in node.input_ports]

        # Get all receiver ports
        all_receiver_ports = {(e.receiver, e.receiver_port) for e in self.edges}

        # Find any input ports that aren't receiving values from an edge
        return list(filter(lambda x: x not in all_receiver_ports, all_ips))


class Node(MdfBaseWithId):
    r"""A self contained unit of evaluation receiving input from other Nodes on InputPort(s).
    The values from these are processed via a number of Functions and one or more final values
    are calculated on the OutputPort

    Args:
        id: Unique Identity of the element
        parameters: Dictionary of parameters required at the Node for computation
    """
    _definition = (
        "A self contained unit of evaluation receiving input from other Nodes on _InputPort_s. "
        + "The values from these are processed via a number of Functions and one or more final values "
        "are calculated on the _OutputPort_s "
    )

    def __init__(self, **kwargs):
        """A self contained unit of evaluation receiving input from other Nodes on _InputPort_s.
        The values from these are processed via a number of _Function_s and one or more final values
        are calculated on the _OutputPort_
        Args:
            input_ports (obj): Dictionary of the InputPort objects in the Node
            parameters : Dictionary of parameters for the Node
            functions (obj): The _Function_s for computation the Node
            output_ports (obj): The _OutputPort_s containing evaluated quantities from the Node
        """

        self.allowed_children = collections.OrderedDict(
            [
                ("input_ports", ("The _InputPort_s into the Node", InputPort)),
                ("functions", ("The _Function_s for the Node", Function)),
                ("parameters", ("The _Parameter_s of the Node", Parameter)),
                (
                    "output_ports",
                    (
                        "The _OutputPort_s containing evaluated quantities from the Node",
                        OutputPort,
                    ),
                ),
            ]
        )
        """The allowed fields for this type"""

        '''
        # FIXME: Reconstruct kwargs as neuromlite expects them
        kwargs = {}
        kwargs["id"] = id
        for f in self.allowed_fields:
            try:
                val = locals()[f]
                if val is not None:
                    kwargs[f] = val
            except KeyError:
                pass'''

        super().__init__(**kwargs)

    @property
    def input_ports(self) -> List["InputPort"]:
        """The InputPort(s) present in the Node

<<<<<<< HEAD
class Function(BaseWithId):
    _definition = "A single value or tuple of values which is evaluated as a function of values on _InputPort_s and other Functions"
=======
        Returns:
            A list of InputPort(s) at the given Node
        """
        return self.__getattr__("input_ports")
>>>>>>> 8da8f73f


    def get_parameter(self, id):
        for p in self.parameters:
            if p.id==id: return p
        return None

    @property
    def functions(self) -> List["Function"]:
        """The Functions define computation at the Node

        Returns:
            A list of Function(s) at the given Node
        """
        return self.__getattr__("functions")


    @property
    def output_ports(self) -> List["OutputPort"]:
        """The OutputPort(s) present at the Node

        Returns:
            A list of OutputPorts at the given Node
        """
        return self.__getattr__("output_ports")


class Function(MdfBaseWithId):
    r"""A single value which is evaluated as a function of values on InputPorts and other Functions

    Args:
        function: Which of the in-build MDF functions (linear etc.) this uses
        args: Dictionary of values for each of the arguments for the Function, e.g. if the in-build function
              is linear(slope),the args here could be {"slope":3} or {"slope":"input_port_0 + 2"}
        id: The unique (for this Node) id of the function, which will be used in other Functions and the _OutputPort_s
            for its value
    """
    _definition = "A single value which is evaluated as a function of values on _InputPort_s and other Functions"


    def __init__(self, **kwargs):

        self.allowed_fields = collections.OrderedDict(
            [
                (
                    "function",
                    (
                        "Which of the in-build MDF functions (linear etc.) this uses",
                        str,
                    ),
                ),

                (
                    "value",
                    (
                        "evaluable expression",
                        str,
                    ),
                ),


                (
                    "args",
                    (
                        'Dictionary of values for each of the arguments for the Function, e.g. if the in-build function is linear(slope), the args here could be {"slope":3} or {"slope":"input_port_0 + 2"}',
                        dict,
                    ),
                ),
                (
<<<<<<< HEAD
                    "return_values",
                    (
                        "A list of strings specifying the return values to assign for this function. This field is optional "
                        "and only useful in the case when a function outputs multiple values. ",
                        list,
=======
                    "id",
                    (
                        "The unique (for this _Node_) id of the function, which will be used in other Functions and the _OutputPort_s for its value",
                        str,
>>>>>>> 8da8f73f
                    ),
                ),
            ]
        )
        """The allowed fields for this type"""

        '''
        # FIXME: Reconstruct kwargs as neuromlite expects them
        kwargs = {}
        for f in self.allowed_fields:
            try:
                val = locals()[f]
                if val is not None:
                    kwargs[f] = val
            except KeyError:
                pass'''

        super().__init__(**kwargs)


class InputPort(MdfBaseWithId):
    r"""The InputPort is an attribute of a Node which allows external information to be input to the Node

    Args:
        shape: The shape of the input or output of a port. This uses the same syntax as numpy ndarray shapes (e.g., numpy.zeros(<shape>) would produce an array with the correct shape
        type: The data type of the input received at a port or the output sent by a port
    """
    _definition = "The InputPort is an attribute of a _Node_ which allows external information to be input to the _Node_"

    def __init__(
        self,
        id: Optional[str] = None,
        shape: Optional[str] = None,
        type: Optional[str] = None,
        **kwargs,
    ):

        self.allowed_fields = collections.OrderedDict(
            [
                (
                    "shape",
                    (
                        "The shape of the variable (note: there is limited support for this so far...)",
                        str,
                    ),
                ),
                (
                    "type",
                    (
                        "The type of the variable (note: there is limited support for this so far ",
                        str,
                    ),
                )
            ]
        )

        # FIXME: Reconstruct kwargs as neuromlite expects them
        kwargs["id"] = id
        for f in self.allowed_fields:
            try:
                val = locals()[f]
                if val is not None:
                    kwargs[f] = val
            except KeyError:
                pass

        super().__init__(**kwargs)


class OutputPort(MdfBaseWithId):
    r"""The OutputPort is an attribute of a Node which exports information to another Node connected by an Edge
    Args:
        id: Unique Indenty of the element
        value: The value of the OutputPort in terms of the InputPort and Function values
    """
    _definition = "The OutputPort is an attribute of a _Node_ which exports information to another _Node_ connected by an _Edge_"

    def __init__(self, **kwargs):

        self.allowed_fields = collections.OrderedDict(
            [
                (
                    "value",
                    (
                        "The value of the OutputPort in terms of the _InputPort_ and _Function_ values",
                        str,
                    ),
                ),

            ]
        )
        """The allowed fields for this type"""

        '''
        # FIXME: Reconstruct kwargs as neuromlite expects them
        kwargs = {}
        kwargs["id"] = id
        for f in self.allowed_fields:
            try:
                val = locals()[f]
                if val is not None:
                    kwargs[f] = val
            except KeyError:
                pass'''

        super().__init__(**kwargs)



class Parameter(MdfBaseWithId):
    r"""A Parameter of the _Node_, which can have a specific value (a constant or a string expression referencing other Parameters), be evaluated by an inbuilt function with args, or change from a default_initial_value with a time_derivative

    Args:
        default_initial_value: The initial value of the parameter
        value: The next value of the parameter, in terms of the inputs, functions and PREVIOUS parameter values
        time_derivative: How the parameter with time, i.e. ds/dt. Units of time are seconds.
        function: Which of the in-build MDF functions (linear etc.) this uses
        args: Dictionary of values for each of the arguments for the function of the parameter, e.g. if the in-build function is linear(slope), the args here could be {"slope":3} or {"slope":"input_port_0 + 2"}
        """
    _definition = "A Parameter of the _Node_, which can have a specific value (a constant or a string expression referencing other Parameters), be evaluated by an inbuilt function with args, or change from a default_initial_value with a time_derivative"

    def __init__(self, **kwargs):


        self.allowed_fields = collections.OrderedDict(
            [
                (
                    "default_initial_value",
                    ("The initial value of the parameter", str),
                ),
                (
                    "value",
                    (
                        "The next value of the parameter, in terms of the inputs, functions and PREVIOUS parameter values",
                        EvaluableExpression,
                    ),
                ),
                (
                    "time_derivative",
                    (
                        "How the parameter with time, i.e. ds/dt. Units of time are seconds.",
                        str,
                    ),
                ),
                (
                    "function",
                    (
                        "Which of the in-build MDF functions (linear etc.) this uses",
                        str,
                    ),
                ),
                (
                    "args",
                    (
                        'Dictionary of values for each of the arguments for the function of the parameter, e.g. if the in-build function is linear(slope), the args here could be {"slope":3} or {"slope":"input_port_0 + 2"}',
                        dict,
                    ),
                ),
            ]
        )

        super().__init__(**kwargs)

    def is_stateful(self):

        if self.time_derivative is not None:
            return True
        if self.default_initial_value is not None:
            return True
        if self.value is not None and type(self.value)==str:
            param_expr = sympy.simplify(self.value)
            sf = self.id in [str(s) for s in param_expr.free_symbols]
            print('Checking whether %s is stateful, %s: %s'%(self,param_expr.free_symbols,sf))
            return sf
        return False


class Edge(MdfBaseWithId):
    r"""An Edge is an attribute of a Graph that transmits computational results from a sender's OutputPort to a receiver's InputPort

    Args:
        parameters: Dictionary of parameters for the Edge
        sender: The id of the Node which is the source of the Edge
        receiver: The id of the Node which is the target of the Edge
        sender_port: The id of the OutputPort on the sender Node, whose value should be sent to the receiver_port
        receiver_port: The id of the InputPort on the receiver Node
    """
    _definition = "An Edge is an attribute of a _Graph_ that transmits computational results from a sender's _OutputPort_ to a receiver's _InputPort_"


    def __init__(self, **kwargs):

        self.allowed_fields = collections.OrderedDict(
            [
                ("parameters", ("Dict of parameters for the Edge", dict)),
                (
                    "sender",
                    ("The id of the _Node_ which is the source of the Edge", str),
                ),
                (
                    "receiver",
                    ("The id of the _Node_ which is the target of the Edge", str),
                ),
                (
                    "sender_port",
                    (
                        "The id of the _OutputPort_ on the sender _Node_, whose value should be sent to the receiver_port",
                        str,
                    ),
                ),
                (
                    "receiver_port",
                    ("The id of the _InputPort_ on the receiver _Node_", str),
                ),
            ]
        )
        """The allowed fields for this type"""

        '''
        # FIXME: Reconstruct kwargs as neuromlite expects them
        kwargs = {}
        kwargs["id"] = id
        for f in self.allowed_fields:
            try:
                val = locals()[f]
                if val is not None:
                    kwargs[f] = val
            except KeyError:
                pass'''

        super().__init__(**kwargs)


class ConditionSet(MdfBase):
    r"""Specifies the non-default pattern of execution of Nodes

    Args:
        node_specific: A dictionary mapping nodes to any non-default run conditions
        termination: A dictionary mapping time scales of model execution to conditions indicating when they end
    """
    _definition = "Specifies the non-default pattern of execution of _Node_s"

    def __init__(
        self,
        node_specific: Optional[Dict[str, "Condition"]] = None,
        termination: Optional[Dict["str", "Condition"]] = None,
    ):

        self.allowed_fields = collections.OrderedDict(
            [
                (
                    "node_specific",
                    ("The _Condition_s corresponding to each _Node_", dict),
                ),
                (
                    "termination",
                    ("The _Condition_s that indicate when model execution ends", dict),
                ),
            ]
        )
        """The allowed fields for this type"""

        # FIXME: Reconstruct kwargs as neuromlite expects them
        kwargs = {}
        for f in self.allowed_fields:
            try:
                val = locals()[f]
                if val is not None:
                    kwargs[f] = val
            except KeyError:
                pass

        super().__init__(**kwargs)


class Condition(MdfBase):
    r"""A set of descriptors which specifies conditional execution of Nodes to meet complex execution requirements
    Args:
        type: The type of Condition from the library
        args: The dictionary of arguments needed to evaluate the Condition
    """
    _definition = "A set of descriptors which specify conditional execution of _Node_s to meet complex execution requirements"

    def __init__(
        self,
        type: Optional[str] = None,
        **args: Optional[Any],
    ):

        self.allowed_fields = collections.OrderedDict(
            [
                ("type", ("The type of _Condition_ from the library", str)),
                (
                    "args",
                    (
                        "The dictionary of arguments needed to evaluate the _Condition_",
                        dict,
                    ),
                ),
            ]
        )

        super().__init__(type=type, args=args)


if __name__ == "__main__":
    model = Model(id="MyModel")
    mod_graph0 = Graph(id="Test", parameters={"speed": 4})
    model.graphs.append(mod_graph0)

    node = Node(id="N0")
    node.parameters.append(Parameter(id="rate", value=5))

    mod_graph0.nodes.append(node)

    print(mod_graph0)
    print("------------------")
    print(mod_graph0.to_json())
    print("==================")
    model.to_graph_image(
        engine="dot",
        output_format="png",
        view_on_render=False,
        level=3,
        filename_root="test",
        only_warn_on_fail=True,
    )<|MERGE_RESOLUTION|>--- conflicted
+++ resolved
@@ -17,13 +17,17 @@
 
 class MdfBaseWithId(BaseWithId):
     def __init__(self, **kwargs):
-        self.allowed_fields.update({'metadata':("Dict of metadata for the model element", dict)})
+        self.allowed_fields.update(
+            {"metadata": ("Dict of metadata for the model element", dict)}
+        )
         super().__init__(**kwargs)
 
 
 class MdfBase(Base):
     def __init__(self, **kwargs):
-        self.allowed_fields.update({'metadata':("Dict of metadata for the model element", dict)})
+        self.allowed_fields.update(
+            {"metadata": ("Dict of metadata for the model element", dict)}
+        )
         super().__init__(**kwargs)
 
 
@@ -36,7 +40,6 @@
         generating_application: Information on what application generated/saved this file
     """
     _definition = "The top level Model containing _Graph_s consisting of _Node_s connected via _Edge_s."
-
 
     def __init__(self, **kwargs):
         """The top level construct in MDF is Model which consists of Graph's and model attributed
@@ -45,7 +48,7 @@
             format: Information on the version of MDF used in this file
             generating_application: Information on what application generated/saved this file
         """
-        '''
+        """
         kwargs = {}
         if id is not None:
             kwargs["id"] = id
@@ -54,7 +57,7 @@
         if generating_application is not None:
             kwargs["generating_application"] = generating_application
         if metadata is not None:
-            kwargs["metadata"] = metadata'''
+            kwargs["metadata"] = metadata"""
 
         self.allowed_children = collections.OrderedDict(
             [("graphs", ("The list of _Graph_s in this Model", Graph))]
@@ -75,7 +78,7 @@
         """The allowed fields for this type"""
 
         # Removed for now...
-        '''
+        """
         # FIXME: Reconstruct kwargs as neuromlite expects them
         kwargs = {}
         kwargs["id"] = id
@@ -85,7 +88,7 @@
                 if val is not None:
                     kwargs[f] = val
             except KeyError:
-                pass'''
+                pass"""
 
         super().__init__(**kwargs)
 
@@ -142,11 +145,8 @@
 
         new_file = super().to_yaml_file(filename)
 
-<<<<<<< HEAD
-=======
         return new_file
 
->>>>>>> 8da8f73f
     def to_graph_image(
         self,
         engine="dot",
@@ -185,10 +185,7 @@
                 )
             else:
                 raise (e)
-<<<<<<< HEAD
-=======
-
->>>>>>> 8da8f73f
+
 
 class Graph(MdfBaseWithId):
     r"""A directed graph consisting of Node(s) connected via Edge(s)
@@ -219,7 +216,7 @@
             ]
         )
         """The allowed fields for this type"""
-        '''
+        """
         # FIXME: Reconstruct kwargs as neuromlite expects them
         kwargs = {}
         #kwargs["id"] = id
@@ -229,7 +226,7 @@
                 if val is not None:
                     kwargs[f] = val
             except KeyError:
-                pass'''
+                pass"""
 
         super().__init__(**kwargs)
 
@@ -335,7 +332,7 @@
         )
         """The allowed fields for this type"""
 
-        '''
+        """
         # FIXME: Reconstruct kwargs as neuromlite expects them
         kwargs = {}
         kwargs["id"] = id
@@ -345,7 +342,7 @@
                 if val is not None:
                     kwargs[f] = val
             except KeyError:
-                pass'''
+                pass"""
 
         super().__init__(**kwargs)
 
@@ -353,20 +350,15 @@
     def input_ports(self) -> List["InputPort"]:
         """The InputPort(s) present in the Node
 
-<<<<<<< HEAD
-class Function(BaseWithId):
-    _definition = "A single value or tuple of values which is evaluated as a function of values on _InputPort_s and other Functions"
-=======
         Returns:
             A list of InputPort(s) at the given Node
         """
         return self.__getattr__("input_ports")
->>>>>>> 8da8f73f
-
 
     def get_parameter(self, id):
         for p in self.parameters:
-            if p.id==id: return p
+            if p.id == id:
+                return p
         return None
 
     @property
@@ -377,7 +369,6 @@
             A list of Function(s) at the given Node
         """
         return self.__getattr__("functions")
-
 
     @property
     def output_ports(self) -> List["OutputPort"]:
@@ -401,7 +392,6 @@
     """
     _definition = "A single value which is evaluated as a function of values on _InputPort_s and other Functions"
 
-
     def __init__(self, **kwargs):
 
         self.allowed_fields = collections.OrderedDict(
@@ -413,7 +403,6 @@
                         str,
                     ),
                 ),
-
                 (
                     "value",
                     (
@@ -421,8 +410,6 @@
                         str,
                     ),
                 ),
-
-
                 (
                     "args",
                     (
@@ -431,25 +418,25 @@
                     ),
                 ),
                 (
-<<<<<<< HEAD
+                    "id",
+                    (
+                        "The unique (for this _Node_) id of the function, which will be used in other Functions and the _OutputPort_s for its value",
+                        str,
+                    ),
+                ),
+                (
                     "return_values",
                     (
                         "A list of strings specifying the return values to assign for this function. This field is optional "
                         "and only useful in the case when a function outputs multiple values. ",
                         list,
-=======
-                    "id",
-                    (
-                        "The unique (for this _Node_) id of the function, which will be used in other Functions and the _OutputPort_s for its value",
-                        str,
->>>>>>> 8da8f73f
                     ),
                 ),
             ]
         )
         """The allowed fields for this type"""
 
-        '''
+        """
         # FIXME: Reconstruct kwargs as neuromlite expects them
         kwargs = {}
         for f in self.allowed_fields:
@@ -458,7 +445,7 @@
                 if val is not None:
                     kwargs[f] = val
             except KeyError:
-                pass'''
+                pass"""
 
         super().__init__(**kwargs)
 
@@ -495,7 +482,7 @@
                         "The type of the variable (note: there is limited support for this so far ",
                         str,
                     ),
-                )
+                ),
             ]
         )
 
@@ -531,12 +518,11 @@
                         str,
                     ),
                 ),
-
             ]
         )
         """The allowed fields for this type"""
 
-        '''
+        """
         # FIXME: Reconstruct kwargs as neuromlite expects them
         kwargs = {}
         kwargs["id"] = id
@@ -546,10 +532,9 @@
                 if val is not None:
                     kwargs[f] = val
             except KeyError:
-                pass'''
-
-        super().__init__(**kwargs)
-
+                pass"""
+
+        super().__init__(**kwargs)
 
 
 class Parameter(MdfBaseWithId):
@@ -561,11 +546,10 @@
         time_derivative: How the parameter with time, i.e. ds/dt. Units of time are seconds.
         function: Which of the in-build MDF functions (linear etc.) this uses
         args: Dictionary of values for each of the arguments for the function of the parameter, e.g. if the in-build function is linear(slope), the args here could be {"slope":3} or {"slope":"input_port_0 + 2"}
-        """
+    """
     _definition = "A Parameter of the _Node_, which can have a specific value (a constant or a string expression referencing other Parameters), be evaluated by an inbuilt function with args, or change from a default_initial_value with a time_derivative"
 
     def __init__(self, **kwargs):
-
 
         self.allowed_fields = collections.OrderedDict(
             [
@@ -612,10 +596,13 @@
             return True
         if self.default_initial_value is not None:
             return True
-        if self.value is not None and type(self.value)==str:
+        if self.value is not None and type(self.value) == str:
             param_expr = sympy.simplify(self.value)
             sf = self.id in [str(s) for s in param_expr.free_symbols]
-            print('Checking whether %s is stateful, %s: %s'%(self,param_expr.free_symbols,sf))
+            print(
+                "Checking whether %s is stateful, %s: %s"
+                % (self, param_expr.free_symbols, sf)
+            )
             return sf
         return False
 
@@ -632,7 +619,6 @@
     """
     _definition = "An Edge is an attribute of a _Graph_ that transmits computational results from a sender's _OutputPort_ to a receiver's _InputPort_"
 
-
     def __init__(self, **kwargs):
 
         self.allowed_fields = collections.OrderedDict(
@@ -661,7 +647,7 @@
         )
         """The allowed fields for this type"""
 
-        '''
+        """
         # FIXME: Reconstruct kwargs as neuromlite expects them
         kwargs = {}
         kwargs["id"] = id
@@ -671,7 +657,7 @@
                 if val is not None:
                     kwargs[f] = val
             except KeyError:
-                pass'''
+                pass"""
 
         super().__init__(**kwargs)
 
