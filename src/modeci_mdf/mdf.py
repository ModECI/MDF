"""
    Defines the structure of ModECI MDF - Work in progress!!!
"""

import collections
import onnx.defs
import sympy

from typing import List, Tuple, Dict, Optional, Set, Any, Union

# Currently based on elements of NeuroMLlite: https://github.com/NeuroML/NeuroMLlite/tree/master/neuromllite
#  Try: pip install neuromllite
from neuromllite.BaseTypes import Base
from neuromllite.BaseTypes import BaseWithId
from neuromllite import EvaluableExpression

class MdfBaseWithId(BaseWithId):
    def __init__(self, **kwargs):
        self.allowed_fields.update({'metadata':("Dict of metadata for the Node", dict)})
        super().__init__(**kwargs)

class MdfBase(Base):
    def __init__(self, **kwargs):
        self.allowed_fields.update({'metadata':("Dict of metadata for the Node", dict)})
        super().__init__(**kwargs)

class Model(MdfBaseWithId):
    r"""The top level construct in MDF is Model which consists of Graph(s) and model attribute(s)

    .. warning::
        To be displayed....!

    Args:
        id: A unique identifier for this Model
        format: Information on the version of MDF used in this file
        generating_application: Information on what application generated/saved this file
    """
    _definition = "The top level Model containing _Graph_s consisting of _Node_s connected via _Edge_s."

    def __init__(
        self,
        id: Optional[str] = None,
        format: Optional[str] = None,
        generating_application: Optional[str] = None,
        metadata: Optional[dict] = None
    ):
        """The top level construct in MDF is Model which consists of Graph's and model attributed
        Args:
            id: A unique identifier for this Model.
            format: Information on the version of MDF used in this file
            generating_application: Information on what application generated/saved this file
        """

        kwargs = {}
        if id is not None:
            kwargs["id"] = id
        if format is not None:
            kwargs["format"] = format
        if generating_application is not None:
            kwargs["generating_application"] = generating_application
        if metadata is not None:
            kwargs["metadata"] = metadata

        self.allowed_children = collections.OrderedDict(
            [("graphs", ("The list of _Graph_s in this Model", Graph))]
        )

        self.allowed_fields = collections.OrderedDict(
            [
                (
                    "format",
                    ("Information on the version of MDF used in this file", str),
                ),
                (
                    "generating_application",
                    ("Information on what application generated/saved this file", str),
                ),
            ]
        )

        # FIXME: Reconstruct kwargs as neuromlite expects them
        kwargs = {}
        kwargs["id"] = id
        for f in self.allowed_fields:
            try:
                val = locals()[f]
                if val is not None:
                    kwargs[f] = val
            except KeyError:
                pass

        super().__init__(**kwargs)

    @property
    def graphs(self) -> List["Graph"]:
        """The graphs present in the model"""
        return self.__getattr__("graphs")

    def _include_metadata(self):
        """Information on the version of ModECI_MDF"""

        from modeci_mdf import MODECI_MDF_VERSION
        from modeci_mdf import __version__

        self.format = "ModECI MDF v%s" % MODECI_MDF_VERSION
        self.generating_application = "Python modeci-mdf v%s" % __version__

    # Overrides BaseWithId.to_json_file
    def to_json_file(self, filename, include_metadata=True) -> str:
        """Convert the file in MDF format to JSON format

         .. note::
            JSON is standard file format uses human-readable text to store and transmit data objects consisting of attribute–value pairs and arrays

        Args:
            filename: file in MDF format (.mdf extension)
            include_metadata: Contains contact information, citations, acknowledgements, pointers to sample data,
                              benchmark results, and environments in which the specified model was originally implemented
        Returns:
            The name of the generated JSON file
        """

        if include_metadata:
            self._include_metadata()

        new_file = super().to_json_file(filename)

        return new_file

    # Overrides BaseWithId.to_yaml_file
    def to_yaml_file(self, filename, include_metadata=True):
        """Convert file in MDF format to yaml format

        Args:
            filename: File in MDF format (Filename extension: .mdf )
            include_metadata: Contains contact information, citations, acknowledgements, pointers to sample data,
                              benchmark results, and environments in which the specified model was originally implemented
        Returns:
            The name of the generated yaml file
        """

        if include_metadata:
            self._include_metadata()

        new_file = super().to_yaml_file(filename)

        return new_file

    def to_graph_image(
        self,
        engine="dot",
        output_format="png",
        view_on_render=False,
        level=2,
        filename_root=None,
        only_warn_on_fail=False,
    ):
        """Convert MDF graph to an image (png or svg) using the Graphviz export
        Args:
            engine: dot or other Graphviz formats
            output_format: e.g. png (default) or svg
            view_on_render: if True, will open generated image in system viewer
            level: 1,2,3, depending on how much detail to include
            filename_root: will change name of file generated to filename_root.png, etc.
            only_warn_on_fail: just give a warning if this fails, e.g. no dot executable. Useful for preventing erros in automated tests
        """
        from modeci_mdf.interfaces.graphviz.importer import mdf_to_graphviz

        try:
            mdf_to_graphviz(
                self.graphs[0],
                engine=engine,
                output_format=output_format,
                view_on_render=view_on_render,
                level=level,
                filename_root=filename_root,
            )

        except Exception as e:
            if only_warn_on_fail:
                print(
                    "Failure to generate image! Ensure Graphviz executables (dot etc.) are installed on native system. Error: \n%s"
                    % e
                )
            else:
                raise (e)


class Graph(MdfBaseWithId):
    r"""A directed graph consisting of Node(s) connected via Edge(s)

    Args:
        id: A unique identifier for this Graph
        parameters: Dictionary of global parameters for the Graph
        conditions: The ConditionSet stored as dictionary for scheduling of the Graph
    """
    _definition = "A directed graph consisting of _Node_s connected via _Edge_s."

    def __init__(
        self,
        id: Optional[str] = None,
        parameters: Optional[Dict[str, Any]] = None,
        conditions: Optional[Dict[str, "conditions"]] = None,
    ):

        self.allowed_children = collections.OrderedDict(
            [
                ("nodes", ("The _Node_s present in the Graph", Node)),
                ("edges", ("The _Edge_s between _Node_s in the Graph", Edge)),
            ]
        )

        self.allowed_fields = collections.OrderedDict(
            [
                ("parameters", ("Dict of global parameters for the Graph", dict)),
                (
                    "conditions",
                    ("The _ConditionSet_ for scheduling of the Graph", dict),
                ),
            ]
        )

        # FIXME: Reconstruct kwargs as neuromlite expects them
        kwargs = {}
        kwargs["id"] = id
        for f in self.allowed_fields:
            try:
                val = locals()[f]
                if val is not None:
                    kwargs[f] = val
            except KeyError:
                pass

        super().__init__(**kwargs)

    @property
    def nodes(self) -> List["Node"]:
        """Node(s) present in this graph"""
        return self.__getattr__("nodes")

    @property
    def edges(self) -> List["Edge"]:
        """Edge(s) present in this graph"""
        return self.__getattr__("edges")

    def get_node(self, id):
        """Retrieve Node object corresponding to the given id
        Args:
            id: Unique identifier of Node object
        Returns:
            Node object if the entered id matches with the id of Node present in the Graph
        """
        for node in self.nodes:
            if id == node.id:
                return node

    @property
    def dependency_dict(self) -> Dict["Node", Set["Node"]]:
        """Returns the dependency among nodes as dictionary

        Key: receiver, Value: Set of senders imparting information to the receiver

        Returns:
            Returns the dependency dictionary
        """
        # assumes no cycles, need to develop a way to prune if cyclic
        # graphs are to be supported
        dependencies = {n: set() for n in self.nodes}

        for edge in self.edges:
            sender = self.get_node(edge.sender)
            receiver = self.get_node(edge.receiver)

            dependencies[receiver].add(sender)

        return dependencies

    @property
    def inputs(self: "Graph") -> List[Tuple["Node", "InputPort"]]:
        """Enumerate all Node-InputPort pairs that specify no incoming edge. These are input ports for the graph itself and must be provided values to evaluate

        Returns:
            A list of Node, InputPort tuples
        """

        # Get all input ports
        all_ips = [(node.id, ip.id) for node in self.nodes for ip in node.input_ports]

        # Get all receiver ports
        all_receiver_ports = {(e.receiver, e.receiver_port) for e in self.edges}

        # Find any input ports that aren't receiving values from an edge
        return list(filter(lambda x: x not in all_receiver_ports, all_ips))


class Node(MdfBaseWithId):
    r"""A self contained unit of evaluation receiving input from other Nodes on InputPort(s).
    The values from these are processed via a number of Functions and one or more final values
    are calculated on the OutputPort

    Args:
        id: Unique Identity of the element
        parameters: Dictionary of parameters required at the Node for computation
    """
    _definition = (
        "A self contained unit of evaluation receiving input from other Nodes on _InputPort_s. "
        + "The values from these are processed via a number of Functions and one or more final values "
        "are calculated on the _OutputPort_s "
    )

    def __init__(self, **kwargs):
        """A self contained unit of evaluation receiving input from other Nodes on _InputPort_s.
        The values from these are processed via a number of _Function_s and one or more final values
        are calculated on the _OutputPort_
        Args:
            input_ports (obj): Dictionary of the InputPort objects in the Node
            functions (obj): The _Function_s for computation the Node
            states (obj): The _State_s of the Node
            output_ports (obj): The _OutputPort_s containing evaluated quantities from the Node
            parameters : Dictionary of parameters for the Node
        """

        self.allowed_children = collections.OrderedDict(
            [
                ("input_ports", ("The _InputPort_s into the Node", InputPort)),
                ("functions", ("The _Function_s for the Node", Function)),
                ("states", ("The _State_s of the Node", State)),
<<<<<<< HEAD
                (
                    "stateful_parameters",
                    ("The Stateful Parameter s of the Node", Stateful_Parameter),
                ),
=======
                ("parameters", ("The _Parameter_s of the Node", Parameter)),
>>>>>>> b04fb21d
                (
                    "output_ports",
                    (
                        "The _OutputPort_s containing evaluated quantities from the Node",
                        OutputPort,
                    ),
                ),
            ]
        )


        # FIXME: Reconstruct kwargs as neuromlite expects them
        kwargs = {}
        kwargs["id"] = id
        for f in self.allowed_fields:
            try:
                val = locals()[f]
                if val is not None:
                    kwargs[f] = val
            except KeyError:
                pass

        super().__init__(**kwargs)

<<<<<<< HEAD
    @property
    def input_ports(self) -> List["InputPort"]:
        """The InputPort(s) present in the Node
=======
    def get_parameter(self, id):
        for p in self.parameters:
            if p.id==id: return p
        return None

>>>>>>> b04fb21d

        Returns:
            A list of InputPort(s) at the given Node
        """
        return self.__getattr__("input_ports")

    @property
    def functions(self) -> List["Function"]:
        """The Functions define computation at the Node

        Returns:
            A list of Function(s) at the given Node
        """
        return self.__getattr__("functions")

    @property
    def states(self) -> List["State"]:
        """The State(s) at the Node

        Returns:
            A list of State(s) at the given Node
        """
        return self.__getattr__("states")

    @property
    def output_ports(self) -> List["OutputPort"]:
        """The OutputPort(s) present at the Node

        Returns:
            A list of OutputPorts at the given Node
        """
        return self.__getattr__("output_ports")


class Function(BaseWithId):
    r"""A single value which is evaluated as a function of values on InputPorts and other Functions

    Args:
        function: Which of the in-build MDF functions (linear etc.) this uses
        args: Dictionary of values for each of the arguments for the Function, e.g. if the in-build function
              is linear(slope),the args here could be {"slope":3} or {"slope":"input_port_0 + 2"}
        id: The unique (for this Node) id of the function, which will be used in other Functions and the _OutputPort_s
            for its value
    """
    _definition = "A single value which is evaluated as a function of values on _InputPort_s and other Functions"

    def __init__(
        self,
        id: Optional[str] = None,
        function: Optional[str] = None,
        args: Optional[Dict[str, Any]] = None,
    ):

        self.allowed_fields = collections.OrderedDict(
            [
                (
                    "function",
                    (
                        "Which of the in-build MDF functions (linear etc.) this uses",
                        str,
                    ),
                ),
                (
                    "args",
                    (
                        'Dictionary of values for each of the arguments for the Function, e.g. if the in-build function is linear(slope), the args here could be {"slope":3} or {"slope":"input_port_0 + 2"}',
                        dict,
                    ),
                ),
                (
                    "id",
                    (
                        "The unique (for this _Node_) id of the function, which will be used in other Functions and the _OutputPort_s for its value",
                        str,
                    ),
                ),
            ]
        )

        # FIXME: Reconstruct kwargs as neuromlite expects them
        kwargs = {}
        for f in self.allowed_fields:
            try:
                val = locals()[f]
                if val is not None:
                    kwargs[f] = val
            except KeyError:
                pass

        super().__init__(**kwargs)


class InputPort(MdfBaseWithId):
    r"""The InputPort is an attribute of a Node which imports information to the Node

    Args:
        shape: The shape of the input or output of a port. This uses the same syntax as numpy ndarray shapes (e.g., numpy.zeros(<shape>) would produce an array with the correct shape
        type: The data type of the input received at a port or the output sent by a port
    """

    def __init__(
        self,
        id: Optional[str] = None,
        shape: Optional[str] = None,
        type: Optional[str] = None,
    ):

        self.allowed_fields = collections.OrderedDict(
            [
                (
                    "shape",
                    (
                        "The shape of the variable (note: there is limited support for this so far...)",
                        str,
                    ),
                ),
                (
                    "type",
                    (
                        "The type of the variable (note: there is limited support for this so far ",
                        str,
                    ),
                )
            ]
        )

        # FIXME: Reconstruct kwargs as neuromlite expects them
        kwargs = {}
        kwargs["id"] = id
        for f in self.allowed_fields:
            try:
                val = locals()[f]
                if val is not None:
                    kwargs[f] = val
            except KeyError:
                pass

        super().__init__(**kwargs)


class OutputPort(MdfBaseWithId):
    r"""The OutputPort is an attribute of a Node which exports information to the dependent Node object
    Args:
        id: Unique Indenty of the element
        value: The value of the OutputPort in terms of the InputPort and Function values
    """

    def __init__(self, id: Optional[str] = None, value: Optional[str] = None):

        self.allowed_fields = collections.OrderedDict(
            [
                (
                    "value",
                    (
                        "The value of the OutputPort in terms of the _InputPort_ and _Function_ values",
                        str,
                    ),
                ),

            ]
        )

        # FIXME: Reconstruct kwargs as neuromlite expects them
        kwargs = {}
        kwargs["id"] = id
        for f in self.allowed_fields:
            try:
                val = locals()[f]
                if val is not None:
                    kwargs[f] = val
            except KeyError:
                pass

        super().__init__(**kwargs)


class State(MdfBaseWithId):
    r"""A state variable of a Node, i.e. has a value that persists between evaluations of the Node

    Args:
        default_initial_value: The initial value of the state variable
        value: The next value of the state variable, in terms of the inputs, functions and PREVIOUS state values
        time_derivative: How the state varies with time, i.e. ds/dt. Unit of time is second
    """
    _definition = "A state variable of a _Node_, i.e. has a value that persists between evaluations of the _Node_."

    def __init__(
        self,
        id: Optional[str] = None,
        default_initial_value: Optional[str] = None,
        value: Optional[str] = None,
        time_derivative: Optional[str] = None,
    ):

        self.allowed_fields = collections.OrderedDict(
            [
                (
                    "default_initial_value",
                    ("The initial value of the state variable", str),
                ),
                (
                    "value",
                    (
                        "The next value of the state variable, in terms of the inputs, functions and PREVIOUS state values",
                        str,
                    ),
                ),
                (
                    "time_derivative",
                    (
                        "How the state varies with time, i.e. ds/dt. Units of time are seconds.",
                        str,
                    ),
                ),
            ]
        )
        # FIXME: Reconstruct kwargs as neuromlite expects them
        kwargs = {}
        if id is not None:
            kwargs["id"] = id
        if default_initial_value is not None:
            kwargs["default_initial_value"] = default_initial_value
        if value is not None:
            kwargs["value"] = value
        if time_derivative is not None:
            kwargs["time_derivative"] = time_derivative

        super().__init__(**kwargs)

class Parameter(BaseWithId):
    _definition = "???"

    def __init__(self, **kwargs):
        """???

        Args:
            ???
        """

        self.allowed_fields = collections.OrderedDict(
            [
                (
                    "default_initial_value",
                    ("The initial value of the parameter", str),
                ),
                (
                    "value",
                    (
                        "The next value of the parameter, in terms of the inputs, functions and PREVIOUS parameter values",
                        EvaluableExpression,
                    ),
                ),
                (
                    "time_derivative",
                    (
                        "How the parameter with time, i.e. ds/dt. Units of time are seconds.",
                        str,
                    ),
                ),
                (
                    "function",
                    (
                        "Which of the in-build MDF functions (linear etc.) this uses",
                        str,
                    ),
                ),
                (
                    "args",
                    (
                        'Dictionary of values for each of the arguments for the function, e.g. if the in-build function is linear(slope), the args here could be {"slope":3} or {"slope":"input_port_0 + 2"}',
                        dict,
                    ),
                ),
            ]
        )

        super().__init__(**kwargs)

    def is_stateful(self):

        if self.time_derivative is not None:
            return True
        if self.default_initial_value is not None:
            return True
        if self.value is not None and type(self.value)==str:
            param_expr = sympy.simplify(self.value)
            sf = self.id in [str(s) for s in param_expr.free_symbols]
            print('Checking whether %s is stateful, %s: %s'%(self,param_expr.free_symbols,sf))
            return sf
        return False


class Stateful_Parameter(BaseWithId):
    """A stateful parameter of a Node, stores value updated by functions between evaluations of the Node

    Args:
        id: Unique indentity of the element
        default_initial_value:"The initial value of the stateful parameter
        value: The next value of the stateful parameter, in terms of the inputs

    """

    _definition = "A stateful parameter of a _Node_, i.e. has a value that updates by functions between evaluations of the _Node_."

    def __init__(
        self,
        id: Optional[str] = None,
        default_initial_value: Optional[str] = None,
        value: Optional[str] = None,
    ):

        self.allowed_fields = collections.OrderedDict(
            [
                (
                    "default_initial_value",
                    ("The initial value of the stateful parameter", str),
                ),
                (
                    "value",
                    (
                        "The next value of the stateful parameter, in terms of the inputs, functions",
                        str,
                    ),
                ),
            ]
        )
        # FIXME: Reconstruct kwargs as neuromlite expects them
        kwargs = {}
        if id is not None:
            kwargs["id"] = id
        if default_initial_value is not None:
            kwargs["default_initial_value"] = default_initial_value
        if value is not None:
            kwargs["value"] = value

        super().__init__(**kwargs)


class Edge(MdfBaseWithId):
    r"""Edge is an attribute of Graph that transmits computational results from sender port to receiver port

    Args:
        parameters: Dictionary of parameters for the Edge
        sender: The id of the Node which is the source of the Edge
        receiver: The id of the Node which is the target of the Edge
        sender_port: The id of the OutputPort on the sender Node, whose value should be sent to the receiver_port
        receiver_port: The id of the InputPort on the receiver Node
    """

    def __init__(
        self,
        id: Optional[str] = None,
        parameters: Optional[Dict[str, Any]] = None,
        sender: Optional[str] = None,
        receiver: Optional[str] = None,
        sender_port: Optional[str] = None,
        receiver_port: Optional[str] = None,
    ):

        self.allowed_fields = collections.OrderedDict(
            [
                ("parameters", ("Dict of parameters for the Edge", dict)),
                (
                    "sender",
                    ("The id of the _Node_ which is the source of the Edge", str),
                ),
                (
                    "receiver",
                    ("The id of the _Node_ which is the target of the Edge", str),
                ),
                (
                    "sender_port",
                    (
                        "The id of the _OutputPort_ on the sender _Node_, whose value should be sent to the receiver_port",
                        str,
                    ),
                ),
                (
                    "receiver_port",
                    ("The id of the _InputPort_ on the receiver _Node_", str),
                ),
            ]
        )

        # FIXME: Reconstruct kwargs as neuromlite expects them
        kwargs = {}
        kwargs["id"] = id
        for f in self.allowed_fields:
            try:
                val = locals()[f]
                if val is not None:
                    kwargs[f] = val
            except KeyError:
                pass

        super().__init__(**kwargs)
        print(kwargs)


class ConditionSet(MdfBase):
    r"""Specify the non-default pattern of execution

    Args:
        node_specific: A dictionary mapping nodes to any non-default run conditions
        termination: A dictionary mapping time scales of model execution to conditions indicating when they end
    """

    def __init__(
        self,
        node_specific: Optional[Dict[str, "Condition"]] = None,
        termination: Optional[Dict["str", "Condition"]] = None,
    ):

        self.allowed_fields = collections.OrderedDict(
            [
                (
                    "node_specific",
                    ("The _Condition_s corresponding to each _Node_", dict),
                ),
                (
                    "termination",
                    ("The _Condition_s that indicate when model execution ends", dict),
                ),
            ]
        )

        # FIXME: Reconstruct kwargs as neuromlite expects them
        kwargs = {}
        for f in self.allowed_fields:
            try:
                val = locals()[f]
                if val is not None:
                    kwargs[f] = val
            except KeyError:
                pass

        super().__init__(**kwargs)


class Condition(MdfBase):
    r"""A set of descriptors which specifies conditional execution of Nodes to meet complex execution requirements
    Args:
        type: The type of Condition from the library
        args: The dictionary of arguments needed to evaluate the Condition
        n: The number of executions of component after which the Condition is satisfied
        dependency: Node id on which
    """

    def __init__(
        self,
        type: Optional[str] = None,
        args: Optional[Dict[str, Any]] = None,
        dependency: Optional[str] = None,
        n: Optional[int] = None,
        dependencies: Optional[List["Condition"]] = None,
    ):

        self.allowed_fields = collections.OrderedDict(
            [
                ("type", ("The type of _Condition_ from the library", str)),
                (
                    "args",
                    (
                        "The dictionary of arguments needed to evaluate the _Condition_",
                        dict,
                    ),
                ),
            ]
        )
        kwargs = {}

        if n is not None:
            kwargs["n"] = n
        if dependency is not None:
            kwargs["dependency"] = dependency
        if dependencies is not None:
            kwargs["dependencies"] = dependencies

        super().__init__(type=type, args=kwargs)


if __name__ == "__main__":
    model = Model(id="MyModel")
    mod_graph0 = Graph(id="Test", parameters={"speed": 4})
    model.graphs.append(mod_graph0)

    node = Node(id="N0")
    node.parameters.append(Parameter(id="rate", value=5))

    mod_graph0.nodes.append(node)

    print(mod_graph0)
    print("------------------")
    print(mod_graph0.to_json())
    print("==================")
    model.to_graph_image(
        engine="dot",
        output_format="png",
        view_on_render=False,
        level=3,
        filename_root="test",
        only_warn_on_fail=True,
    )<|MERGE_RESOLUTION|>--- conflicted
+++ resolved
@@ -325,14 +325,7 @@
                 ("input_ports", ("The _InputPort_s into the Node", InputPort)),
                 ("functions", ("The _Function_s for the Node", Function)),
                 ("states", ("The _State_s of the Node", State)),
-<<<<<<< HEAD
-                (
-                    "stateful_parameters",
-                    ("The Stateful Parameter s of the Node", Stateful_Parameter),
-                ),
-=======
                 ("parameters", ("The _Parameter_s of the Node", Parameter)),
->>>>>>> b04fb21d
                 (
                     "output_ports",
                     (
@@ -357,22 +350,20 @@
 
         super().__init__(**kwargs)
 
-<<<<<<< HEAD
     @property
     def input_ports(self) -> List["InputPort"]:
         """The InputPort(s) present in the Node
-=======
+
+        Returns:
+            A list of InputPort(s) at the given Node
+        """
+        return self.__getattr__("input_ports")
+
+
     def get_parameter(self, id):
         for p in self.parameters:
             if p.id==id: return p
         return None
-
->>>>>>> b04fb21d
-
-        Returns:
-            A list of InputPort(s) at the given Node
-        """
-        return self.__getattr__("input_ports")
 
     @property
     def functions(self) -> List["Function"]:
@@ -597,7 +588,7 @@
 
         super().__init__(**kwargs)
 
-class Parameter(BaseWithId):
+class Parameter(MdfBaseWithId):
     _definition = "???"
 
     def __init__(self, **kwargs):
@@ -660,7 +651,7 @@
         return False
 
 
-class Stateful_Parameter(BaseWithId):
+class Stateful_Parameter(MdfBaseWithId):
     """A stateful parameter of a Node, stores value updated by functions between evaluations of the Node
 
     Args:
