--- conflicted
+++ resolved
@@ -249,11 +249,6 @@
                 )
             )
 
-<<<<<<< HEAD
-=======
-
-
->>>>>>> fd1a37b2
         self.curr_value = evaluate_expr(
             self.stateful_parameter.value,
             parameters,
@@ -285,25 +280,7 @@
         self.verbose = verbose
         self.output_port = output_port
 
-<<<<<<< HEAD
-    def evaluate(
-        self,
-        parameters: Dict[str, Any] = None,
-        array_format: str = FORMAT_DEFAULT,
-    ) -> Union[int, np.ndarray]:
-
-        """Evaluate the value at the output port on the basis of parameters and array_format
-
-        Args:
-            parameters: Dictionary of global parameters of the Output Port
-            array_format: It is a n-dimensional array
-
-        Returns:
-            value at output port
-        """
-=======
     def evaluate(self, parameters, array_format=FORMAT_DEFAULT):
->>>>>>> fd1a37b2
         if self.verbose:
             print(
                 "    Evaluating %s with %s "
@@ -409,11 +386,6 @@
             self.evaluable_stateful_parameters[s.id] = es
             all_known_vars.append(s.id)
             # params_init[s] = s.curr_value
-<<<<<<< HEAD
-=======
-
-
->>>>>>> fd1a37b2
 
         for s in node.states:
             es = EvaluableState(s, self.verbose)
