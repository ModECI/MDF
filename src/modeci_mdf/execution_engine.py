"""The reference implementation of the MDF execution engine; allows for executing :class:`~modeci.mdf.Graph`
objects in Python.

This module implements a set of classes for executing loaded MDF models in Python.
The implementation is organized such that each class present in :mod:`~modeci_mdf.mdf`
has a corresponding :code:`Evaluable` version of the class. Each of these classes implements
the execution of these components and tracks their state during execution. The organization of the entire execution of
the model is implemented at the top-level :func:`~modeci_mdf.execution_engine.EvaluableGraph.evaluate` method
of the :class:`EvaluableGraph` class. The external library `graph-scheduler
<https://pypi.org/project/graph-scheduler/>`_ is used to implement the scheduling of nodes under declarative
conditional constraints.

"""
import ast
import builtins
import copy
import functools
import inspect
import itertools
import os
import re
import sys
import math

import attr
import numpy as np

import graph_scheduler
import onnxruntime

from modeci_mdf.functions.standard import mdf_functions, create_python_expression


from modelspec.utils import evaluate as evaluate_params_modelspec
from modelspec.utils import _params_info, _val_info
from modelspec.utils import FORMAT_NUMPY

from collections import OrderedDict
from typing import Union, List, Dict, Optional, Any, Tuple
from modeci_mdf.mdf import (
    Function,
    Graph,
    Condition,
    Edge,
    OutputPort,
    InputPort,
    Node,
    Parameter,
)

import modeci_mdf.functions.onnx as onnx_ops
import modeci_mdf.functions.actr as actr_funcs
import modeci_mdf.functions.ddm as ddm_funcs


FORMAT_DEFAULT = FORMAT_NUMPY

KNOWN_PARAMETERS = ["constant", "math", "numpy"] + dir(builtins)


time_scale_str_regex = r"(TimeScale)?\.(.*)"


def evaluate_expr(
    expr: Union[str, List[str], np.ndarray, "tf.tensor"] = None,
    func_params: Dict[str, Any] = None,
    array_format: str = FORMAT_DEFAULT,
    allow_strings_returned: Optional[bool] = False,
    verbose: Optional[bool] = False,
) -> np.ndarray:

    """Evaluates an expression given in string format and a :code:`dict` of parameters.

    Args:
        expr: Expression or list of expressions to be evaluated
        func_params: A dict of parameters (e.g. :code:`{'weight': 2}`)
        array_format: It can be a n-dimensional array or a tensor
        allow_strings_returned: Don't throw an error if the expression evaluates to a string
        verbose: If set to True provides in-depth information else verbose message is not displayed

    Returns:
        n-dimensional array

    """

    e = evaluate_params_modelspec(
        expr, func_params, array_format=array_format, verbose=verbose
    )
    if type(e) == str and e not in KNOWN_PARAMETERS and not allow_strings_returned:
        raise Exception(
            "Error! Could not evaluate expression [%s] with params %s, returned [%s] which is a %s"
            % (expr, _params_info(func_params, multiline=True), e, type(e))
        )
    return e


def evaluate_onnx_expr(
    expr: str,
    base_parameters: Dict[str, Any],
    evaluated_parameters: Dict,
    verbose: bool = False,
) -> Any:
    """Evaluates a simple expression in string format representing an
    ONNX function call

    Args:
        expr (str): Expression to be evaluated
        base_parameters (Dict[str, Any]): A dict of parameters that may contain variables
        evaluated_parameters (Dict): A dict mapping variables used in **base_parameters** to actual values
        verbose (bool, optional): If set to True provides in-depth information else verbose message is not displayed. Defaults to False.

    Returns:
        Any: the return value of **expr**
    """
    # Get the ONNX function
    onnx_name = expr.split("(")[0].split(".")[-1]
    onnx_function = getattr(onnx_ops, onnx_name)
    onnx_schema = onnx_ops.get_onnx_schema(onnx_name)
    onnx_arguments = set(
        list(onnx_schema.attributes.keys()) + [i.name for i in onnx_schema.inputs]
    )
    # used to attempt to match inputs to expected onnx input types
    onnx_typecast_mappings = {
        onnx_schema.AttrType.INT: int,
        onnx_schema.AttrType.FLOAT: float,
        onnx_schema.AttrType.STRING: str,
        onnx_schema.AttrType.INTS: functools.partial(np.array, dtype=int),
        onnx_schema.AttrType.FLOATS: functools.partial(np.array, dtype=float),
        onnx_schema.AttrType.STRINGS: functools.partial(np.array, dtype=str),
        # TODO: add tensor and graph types?
    }

    try:
        has_variadic = (
            onnx_schema.inputs[0].option == onnx_schema.FormalParameterOption.Variadic
        )
    except IndexError:
        has_variadic = False

    # ONNX functions expect input args or kwargs first, followed by parameters (called attributes in ONNX) as
    # kwargs. Lets construct this.
    kwargs_for_onnx = {}
    for kw, arg_expr in base_parameters.items():
        if isinstance(arg_expr, str):
            arg_expr_list = get_required_variables_from_expression(arg_expr)
            for a in arg_expr_list:
                try:
                    kwargs_for_onnx[a] = evaluated_parameters[a]
                except KeyError:
                    pass

            try:
                if arg_expr[0] == "[" and arg_expr[-1] == "]":
                    # matches previous behavior
                    continue
            except IndexError:
                pass

        kwargs_for_onnx[kw] = evaluated_parameters[kw]

    kwargs_for_onnx = {
        k: v
        for k, v in kwargs_for_onnx.items()
        if (
            (k in onnx_arguments or has_variadic)
            and "onnx_" not in k  # filter Evaluable__ class names
        )
    }

    # attempt to cast attributes to what onnx_function expects
    for k, v in kwargs_for_onnx.items():
        try:
            onnx_attr = onnx_schema.attributes[k]
        except KeyError:
            continue

        try:
            cast_type = onnx_typecast_mappings[onnx_attr.type]
        except KeyError:
            continue

        try:
            kwargs_for_onnx[k] = cast_type(v)
        except (TypeError, ValueError):
            pass

    if verbose:
        print(f"Evaluating ONNX function {onnx_name} with {kwargs_for_onnx}")

    try:
        result = onnx_function(**kwargs_for_onnx)
    except (
        onnxruntime.capi.onnxruntime_pybind11_state.NotImplemented,
        onnxruntime.capi.onnxruntime_pybind11_state.Fail,
    ) as e:
        err = str(e)
        if (
            "bound to different types (tensor(double) and tensor(float)" not in err
            and "Could not find an implementation for the node" not in err
        ):
            raise

        # assume this is related to lack of support for float64/double
        # for Cos, Relu (and likely others) on onnx CPUExecutionProvider
        result = onnx_function(
            **{
                k: v.astype(np.float32)
                if hasattr(v, "dtype") and v.dtype == np.float64
                else v
                for k, v in kwargs_for_onnx.items()
            }
        )

    try:
        if result.dtype == np.float32:
            result = result.astype(np.float64)
    except AttributeError:
        pass

    return result


def get_required_variables_from_expression(expr: str) -> List[str]:
    """Produces a list containing variable symbols in **expr**"""

    def recursively_extract_subscripted_values(s):
        res = []
        subscript_indices = []
        depth = 0

        len_s = len(s)
        for i in range(len_s):
            if s[i] == "[":
                if depth == 0:
                    subscript_indices.append([i, None])
                depth += 1

            if s[i] == "]":
                depth -= 1

                if depth == 0:
                    subscript_indices[-1][1] = i

        # s contains no subscripts, so it won't be added in below loop
        if len(subscript_indices) == 0 and len_s > 0:
            res.append(s)

        last = 0
        for start, end in subscript_indices:
            if end is None:
                end = len_s

            res.extend(recursively_extract_subscripted_values(s[start + 1 : end]))

            # add expression being subscripted
            if last != start:
                res.append(s[last:start])

            last = end + 1

        return res

    if not isinstance(expr, str):
        return []

    result = []

    for e in recursively_extract_subscripted_values(expr):
        result.extend(
            [
                str(elem.id)
                for elem in ast.walk(
                    ast.parse(e.strip(" ,+-*/%^&").lstrip("])").rstrip("[("))
                )
                if isinstance(elem, ast.Name)
            ]
        )
    return result


class EvaluableFunction:
    """Evaluates a :class:`~modeci_mdf.mdf.Function` value during MDF graph execution.

    Args:
        function: :func:`~modeci_mdf.mdf.Function` to be evaluated e.g. mdf standard function
        verbose: If set to True Provides in-depth information else verbose message is not displayed
    """

    def __init__(self, function: Function = False, verbose: Optional[bool] = False):
        self.verbose = verbose
        self.function = function

    def evaluate(
        self,
        parameters: Dict[str, Any] = None,
        array_format: str = FORMAT_DEFAULT,
    ) -> Dict[str, Any]:

        r"""Performs evaluation on the basis of given parameters and array_format

        Args:
            parameters: A dictionary of function parameters,e.g.logistic, parameters={'gain': 2,"bias": 3,"offset": 1}
            array_format: It can be a n-dimensional array or a tensor

        Returns:
             value of function after evaluation in Dictionary

        """

        expr = None

        # print("functions value and function>>>", self.function.value, self.function.function)

        # func_val  = self.function.value

        if self.function.function:
            for f in mdf_functions:
                if f == self.function.function:
                    expr = create_python_expression(
                        mdf_functions[f]["expression_string"]
                    )
                    break

        if expr is None:
            expr = self.function.value
        #     #raise "Unknown function: {}. Known functions: {}".format(
        #     #    self.function.function,
        #     #    mdf_functions.keys,
        #     #)

        func_params = {}
        func_params.update(parameters)
        if self.verbose:
            print(
                "    Evaluating %s with %s, i.e. [%s]"
                % (self.function, _params_info(func_params), expr)
            )

        if self.function.args is not None:
            for arg in self.function.args:
                func_params[arg] = evaluate_expr(
                    self.function.args[arg],
                    func_params,
                    verbose=False,
                    array_format=array_format,
                )
                if self.verbose:
                    print(
                        "      Arg: {} became: {}".format(
                            arg, _val_info(func_params[arg])
                        )
                    )

        # If this is an ONNX operation, evaluate it without modelspec.

        if "onnx_ops." in expr:
            if self.verbose:
                print(f"{self.function.id} is evaluating ONNX function {expr}")
            self.curr_value = evaluate_onnx_expr(
                expr,
                # parameters get overridden by self.function.args
                {**parameters, **self.function.args},
                func_params,
                self.verbose,
            )
        elif "actr." in expr:
            actr_function = getattr(actr_funcs, expr.split("(")[0].split(".")[-1])
            self.curr_value = actr_function(
                *[func_params[arg] for arg in self.function.args]
            )
        elif "ddm." in expr:
            actr_function = getattr(ddm_funcs, expr.split("(")[0].split(".")[-1])
            self.curr_value = ddm_function(
                *[func_params[arg] for arg in self.function.args]
            )
        else:
            self.curr_value = evaluate_expr(
                expr, func_params, verbose=self.verbose, array_format=array_format
            )

        if self.verbose:
            print(
                "    Evaluated %s with %s =\t%s"
                % (self.function, _params_info(func_params), _val_info(self.curr_value))
            )
        return self.curr_value


class EvaluableParameter:
    """
    Evaluates the current value of a :class:`~modeci_mdf.mdf.Parameter` during the MDF graph execution.

    Args:
        parameter: The parameter to evaluate during execution.
        verbose: Whether to print output of parameter calculations.

    """

    DEFAULT_INIT_VALUE = 0.0  # Temporary!

    def __init__(self, parameter: Parameter, verbose: bool = False):

        self.verbose = verbose
        self.parameter = parameter
        self.curr_value = None

    def get_current_value(
        self, parameters: Dict[str, Any], array_format: str = FORMAT_DEFAULT
    ) -> Any:
        """
        Get the current value of the parameter; evaluates the expression if the current value has not yet been set. Note:
        this is different from :code:`'evaluate'`, as calling that method multiple times can change the state of the parameter,
        but calling this should not reevaluate the parameter if it has a current value.

        Args:
            parameters: a dictionary of parameters and their values that may or may not be needed to evaluate this
                parameter.
            array_format: The array format to use (either :code:`'numpy'` or :code:`tensorflow'`).

        Returns:
            The evaluated value of the parameter.

        """
        # FIXME: Shouldn't this just call self.evaluate, seems like there is redundant code here?
        if self.curr_value is None:
            if (
                self.parameter.value is not None
                or self.parameter.default_initial_value is not None
            ):
                if self.parameter.is_stateful():
                    if self.verbose:
                        print(f"    Initial eval of <{self.parameter.summary()}>  ")

                    if self.parameter.default_initial_value is not None:
                        return evaluate_expr(
                            self.parameter.default_initial_value,
                            parameters,
                            verbose=self.verbose,
                            array_format=array_format,
                        )
                    else:
                        return self.DEFAULT_INIT_VALUE
                else:
                    ips = {}
                    ips.update(parameters)
                    ips[self.parameter.id] = self.DEFAULT_INIT_VALUE
                    self.curr_value = evaluate_expr(
                        self.parameter.value,
                        ips,
                        verbose=self.verbose,
                        array_format=array_format,
                    )
                    if self.verbose:
                        print(
                            "    Initial eval of <{}> = {} ".format(
                                self.parameter, self.curr_value
                            )
                        )

        return self.curr_value

    def evaluate(
        self,
        parameters: Dict[str, Any],
        time_increment: Optional[float] = None,
        array_format: str = FORMAT_DEFAULT,
    ) -> Any:
        """
        Evaluate the parameter and store the result in the :code:`curr_value` attribute.

        Args:
            parameters: a dictionary of parameters and their values that may or may not be needed to evaluate this
                parameter.
            time_increment: a floating point value specifying the timestep size, only used for :code:`time_derivative`
                parameters
            array_format: The array format to use (either :code:`'numpy'` or :code:`tensorflow'`).

        Returns:
            The current value of the parameter.

        """
        if self.verbose:
            print(
                "    Evaluating {} with {} ".format(
                    self.parameter.summary(), _params_info(parameters)
                )
            )

        if self.parameter.value is not None:

            self.curr_value = evaluate_expr(
                self.parameter.value,
                parameters,
                verbose=False,
                array_format=array_format,
            )

        elif self.parameter.function:
            expr = None
            for f in mdf_functions:
                if self.parameter.function == f:
                    expr = create_python_expression(
                        mdf_functions[f]["expression_string"]
                    )
            if not expr:

                expr = self.parameter.function
                # raise "Unknown function: {}. Known functions: {}".format(
                #    self.parameter.function,
                #    mdf_functions.keys,
                # )

            func_params = {}
            func_params.update(parameters)
            if self.verbose:
                print(
                    "    Evaluating %s with %s, i.e. [%s]"
                    % (self.parameter, _params_info(func_params), expr)
                )
            for arg in self.parameter.args:
                func_params[arg] = evaluate_expr(
                    self.parameter.args[arg],
                    func_params,
                    verbose=False,
                    array_format=array_format,
                )
                if self.verbose:
                    print(
                        "      Arg: {} became: {}".format(
                            arg, _val_info(func_params[arg])
                        )
                    )

            # If this is an ONNX operation, evaluate it without modelspec.
            if "onnx_ops." in expr:
                if self.verbose:
                    print(f"{self.parameter.id} is evaluating ONNX function {expr}")
                self.curr_value = evaluate_onnx_expr(
                    expr,
                    # parameters get overridden by self.parameter.args
                    {**parameters, **self.parameter.args},
                    func_params,
                    self.verbose,
                )
            elif "actr." in expr:
                actr_function = getattr(actr_funcs, expr.split("(")[0].split(".")[-1])
                self.curr_value = actr_function(
                    *[func_params[arg] for arg in self.parameter.args]
                )
            else:
                self.curr_value = evaluate_expr(
                    expr,
                    func_params,
                    verbose=self.verbose,
                    array_format=array_format,
                )

        elif self.parameter.time_derivative is not None:

            if time_increment == None:
                self.curr_value = evaluate_expr(
                    self.parameter.default_initial_value,
                    parameters,
                    verbose=self.verbose,
                    array_format=array_format,
                )

            else:
                td = evaluate_expr(
                    self.parameter.time_derivative,
                    parameters,
                    verbose=self.verbose,
                    array_format=array_format,
                )
                if self.verbose:
                    print(
                        f"Incrementing {self.parameter.id} from {self.curr_value} by {td} over time {time_increment}"
                    )

                self.curr_value = np.add(
                    self.curr_value, td * time_increment, casting="safe"
                )

        cond_mask = None
        val_if_true = None

        if len(self.parameter.conditions) > 0:
            for condition in self.parameter.conditions:
                cond_mask = evaluate_expr(
                    condition.test,
                    parameters,
                    verbose=False,
                    array_format=array_format,
                )

                val_if_true = evaluate_expr(
                    condition.value,
                    parameters,
                    verbose=False,
                    array_format=array_format,
                )

                if self.verbose:
                    print(
                        " --- Condition: %s: %s = %s: true? %s"
                        % (condition.id, condition.test, val_if_true, cond_mask)
                    )

                # e.g. if the parameter value is set only by a set of conditions...
                if self.curr_value is None:
                    self.curr_value = self.DEFAULT_INIT_VALUE

                self.curr_value = np.where(cond_mask, val_if_true, self.curr_value)

        if self.verbose:
            print(
                "    Evaluated this: %s with %s \n       =\t%s"
                % (
                    self.parameter.summary(),
                    _params_info(parameters),
                    _val_info(self.curr_value),
                )
            )

        return self.curr_value


class EvaluableOutput:
    r"""Evaluates the current value of an :class:`~modeci_mdf.mdf.OutputPort` during MDF graph execution.

    Args:
        output_port: Attribute of a Node which exports information to the dependent Node object
        verbose: If set to True Provides in-depth information else verbose message is not displayed
    """

    def __init__(self, output_port: OutputPort, verbose: Optional[bool] = False):
        self.verbose = verbose
        self.output_port = output_port
        self.curr_value = None

    def evaluate(
        self,
        parameters: Dict[str, Any] = None,
        array_format: str = FORMAT_DEFAULT,
    ) -> Union[int, np.ndarray]:

        """Evaluate the value at the output port on the basis of parameters and array_format

        Args:
            parameters: Dictionary of global parameters of the Output Port
            array_format: It is a n-dimensional array

        Returns:
            value at output port
        """
        if self.verbose:
            print(
                "    Evaluating %s with %s "
                % (self.output_port, _params_info(parameters))
            )
        self.curr_value = evaluate_expr(
            self.output_port.value, parameters, verbose=False, array_format=array_format
        )

        if self.verbose:
            print(
                "    Evaluated %s with %s \n       =\t%s"
                % (
                    self.output_port,
                    _params_info(parameters),
                    _val_info(self.curr_value),
                )
            )
        return self.curr_value


class EvaluableInput:
    """Evaluates input value at the :class:`~modeci_mdf.mdf.InputPort` of the node during MDF graph execution.

    Args:
        input_port: The :class:`~modeci_mdf.mdf.InputPort` is an attribute of a Node which imports information to the
            :class:`~modeci_mdf.mdf.Node`
        verbose: If set to True Provides in-depth information else verbose message is not displayed
    """

    def __init__(self, input_port: InputPort, verbose: Optional[bool] = False):
        self.verbose = verbose
        self.input_port = input_port
<<<<<<< HEAD

        if self.input_port.reduce == "overwrite":
            if self.input_port.default_value is not None:
                self.curr_value = self.input_port.default_value
            else:
                self.curr_value = np.full(input_port.shape, 0.0)
        else:
            self.curr_value = None
=======
        default = 0
        if input_port.type and "float" in input_port.type:
            default = 0.0
        self.curr_value = np.full(input_port.shape, default)
>>>>>>> c1b2fd23

    def set_input_value(self, value: Union[str, int, np.ndarray]):
        """Set a new value at input port

        Args:
            value: Value to be set at Input Port
        """

        if self.curr_value is None:
            ## No value set yet, so just set to value being input now
            print(
                f"    Input value in {self.input_port.id} being set to {_val_info(value)}"
            )
            self.curr_value = value
        else:
            ## A previous value has been set during this time step. So reduce it...
            if self.input_port.reduce == "overwrite":
                print(
                    f"    Input value in {self.input_port.id} being set to {_val_info(value)}"
                )
                self.curr_value = value
            elif self.input_port.reduce == "add":
                print(
                    f"    Input value in {self.input_port.id} was {self.curr_value}, increasing by {_val_info(value)}"
                )
                self.curr_value += value
            elif self.input_port.reduce == "multiply":
                print(
                    f"    Input value in {self.input_port.id} was {self.curr_value}, increasing by {_val_info(value)}"
                )
                self.curr_value *= value

    def evaluate(
        self, parameters: Dict[str, Any] = None, array_format: str = FORMAT_DEFAULT
    ) -> Union[int, np.ndarray]:

        """Evaluates value at Input port based on parameters and array_format

        Args:
            parameters: Dictionary of  parameters
            array_format: It is a n-dimensional array

        Returns:
            value at Input port
        """

        if self.curr_value is None:
            if self.input_port.default_value is not None:
                self.curr_value = self.input_port.default_value
            else:
                self.curr_value = np.full(self.input_port.shape, 0.0)

        final_val = self.curr_value

        if self.verbose:
            print(
                "    Evaluated the %s with params %s \n       =\t%s"
                % (
                    self.input_port,
                    _params_info(parameters),
                    _val_info(final_val),
                )
            )

        self.curr_value = None
        return final_val


class EvaluableNode:
    r"""Evaluates a :class:`~modeci_mdf.mdf.Node` during MDF graph execution.

    Args:
        node: A self contained unit of evaluation receiving input from other :class:`~modeci_mdf.mdf.Node`\(s) on
            :class:`~modeci_mdf.mdf.InputPort`\(s).
        verbose: If set to True Provides in-depth information else verbose message is not displayed
    """

    def __init__(self, node: Node, verbose: Optional[bool] = False):
        self.verbose = verbose
        self.node = node
        self.evaluable_inputs = {}
        self.evaluable_parameters = OrderedDict()
        self.evaluable_functions = OrderedDict()

        self.evaluable_outputs = {}

        all_known_vars = []

        all_known_vars += KNOWN_PARAMETERS

        for ip in node.input_ports:
            rip = EvaluableInput(ip, self.verbose)
            self.evaluable_inputs[ip.id] = rip
            all_known_vars.append(ip.id)
            # params_init[ip] = ip.curr_value

        for p in node.parameters:
            all_known_vars.append(p.id)

        """
        for p in node.parameters:
            ep = EvaluableParameter(p, self.verbose)
            self.evaluable_parameters[p.id] = ep
            all_known_vars.append(p.id)
            # params_init[s] = s.curr_value"""

        # TODO: the below checks for evaluability of functions and
        # parameters using known variables are very similar and could be
        # simplified with a function
        all_funcs = [f for f in node.functions]
        num_funcs_remaining = {f.id: None for f in node.functions}
        func_missing_vars = {f.id: [] for f in node.functions}

        # Order the functions into the correct sequence
        while len(all_funcs) > 0:
            f = all_funcs.pop(0)  # pop first off list
            if verbose:
                print(
                    "    Checking whether function: %s with args %s is sufficiently determined by known vars %s"
                    % (f.id, f.args, all_known_vars)
                )
            all_req_vars = []
            if f.args:
                for arg in f.args:
                    arg_expr = f.args[arg]

                    # If we are dealing with a list of symbols, each must treated separately
                    all_req_vars.extend(
                        [
                            v
                            for v in get_required_variables_from_expression(arg_expr)
                            if v not in f.args
                        ]
                    )
            if f.value is not None:
                all_req_vars.extend(
                    [
                        v
                        for v in get_required_variables_from_expression(f.value)
                        if f.args is None or v not in f.args
                    ]
                )

            all_present = [v in all_known_vars for v in all_req_vars]
            func_missing_vars[f.id] = {
                v for v in all_req_vars if v not in all_known_vars
            }

            if verbose:
                print(
                    "    Are all of %s in %s? %s"
                    % (all_req_vars, all_known_vars, all_present)
                )
            if all(all_present):
                rf = EvaluableFunction(f, self.verbose)
                self.evaluable_functions[f.id] = rf
                all_known_vars.append(f.id)
            #     params_init[f] = self.evaluable_functions[f.id].evaluate(
            #     params_init, array_format=FORMAT_DEFAULT
            # )
            else:
                # track the number of remaining functions each time f
                # is examined. If it's the same as last time, we know
                # every function was examined and nothing changed, so
                # we can stop because otherwise it will just infinitely
                # loop
                if num_funcs_remaining[f.id] == len(all_funcs):
                    func_missing_vars = {
                        f: ", ".join(v) for f, v in func_missing_vars.items()
                    }
                    raise ValueError(
                        "Error! Could not evaluate functions using known vars. The following vars are missing:\n\t"
                        + "\n\t".join(
                            f"{f}: {v}"
                            for f, v in func_missing_vars.items()
                            if len(v) > 0
                        )
                    )
                else:
                    num_funcs_remaining[f.id] = len(all_funcs)
                    all_funcs.append(f)

        all_params_to_check = [p for p in node.parameters]
        num_params_remaining = {p.id: None for p in node.parameters}
        param_missing_vars = {f.id: [] for f in node.parameters}

        if self.verbose:
            print("all_params_to_check: %s" % all_params_to_check)

        # Order the parameters into the correct sequence
        while len(all_params_to_check) > 0:
            p = all_params_to_check.pop(0)  # pop first off list

            if verbose:
                print(
                    "    Checking whether parameter: %s with args: %s, value: %s (%s) is sufficiently determined by known vars %s"
                    % (p.id, p.args, p.value, type(p.value), all_known_vars)
                )
            all_req_vars = []

            if p.value is not None and type(p.value) == str:
                all_req_vars.extend(
                    [
                        v
                        for v in get_required_variables_from_expression(p.value)
                        if p.args is None or v not in p.args
                    ]
                )

            if p.args is not None:
                for arg in p.args:
                    arg_expr = p.args[arg]
                    if isinstance(arg_expr, str):
                        all_req_vars.extend(
                            [
                                v
                                for v in get_required_variables_from_expression(
                                    arg_expr
                                )
                                if v not in p.args
                            ]
                        )

            all_known_vars_plus_this = all_known_vars + [p.id]
            all_present = [v in all_known_vars_plus_this for v in all_req_vars]
            param_missing_vars[p.id] = {
                v for v in all_req_vars if v not in all_known_vars
            }

            if verbose:
                print(
                    "    Are all of %s in %s? %s, i.e. %s"
                    % (
                        all_req_vars,
                        all_known_vars_plus_this,
                        all_present,
                        all(all_present),
                    )
                )
            if all(all_present):
                ep = EvaluableParameter(p, self.verbose)
                self.evaluable_parameters[p.id] = ep
                all_known_vars.append(p.id)

            else:
                if num_params_remaining[p.id] == len(all_params_to_check):
                    param_missing_vars = {
                        p: ", ".join(v) for p, v in param_missing_vars.items()
                    }
                    raise ValueError(
                        "Error! Could not evaluate parameters using known vars. The following vars are missing:\n\t"
                        + "\n\t".join(
                            f"{p}: {v}"
                            for p, v in param_missing_vars.items()
                            if len(v) > 0
                        )
                    )
                else:
                    num_params_remaining[p.id] = len(all_params_to_check)
                    all_params_to_check.append(p)  # Add back to end of list...

        for op in node.output_ports:
            rop = EvaluableOutput(op, self.verbose)
            self.evaluable_outputs[op.id] = rop

    def evaluate(
        self,
        time_increment: Union[int, float] = None,
        array_format: str = FORMAT_DEFAULT,
    ):
        """
        Evaluate the Node for one time-step

        Args:
            time_increment: The time-increment to use for this evaluation.
            array_format: The format to use for arrays.

        """

        if self.verbose:
            print(
                "\n  ---------------\n  Evaluating Node: %s with %s"
                % (self.node.id, [p.id for p in self.node.parameters])
            )
        curr_params = {}

        for eip in self.evaluable_inputs:
            i = self.evaluable_inputs[eip].evaluate(
                curr_params, array_format=array_format
            )
            curr_params[eip] = i

        # First set params to previous parameter values for use in funcs and states...
        for ep in self.evaluable_parameters:

            curr_params[ep] = self.evaluable_parameters[ep].get_current_value(
                curr_params, array_format=array_format
            )

        for ef in self.evaluable_functions:
            curr_params[ef] = self.evaluable_functions[ef].evaluate(
                curr_params, array_format=array_format
            )

        # Now evaluate and set params to new parameter values for use in output...
        for ep in self.evaluable_parameters:
            curr_params[ep] = self.evaluable_parameters[ep].evaluate(
                curr_params, time_increment=time_increment, array_format=array_format
            )

        for eop in self.evaluable_outputs:
            self.evaluable_outputs[eop].evaluate(curr_params, array_format=array_format)

    def get_output(self, id: str = None) -> Union[int, np.ndarray, Tuple]:
        """Get value at output port for given output port's id

        Args:
            id: Unique identifier of the output port. If None, return a tuple for all output ports.

        Returns:
            value at the output port. If id is None, return all outputs as a tuple. If there is only
            one output, return just its value.

        """
        if id is not None:
            for rop in self.evaluable_outputs:
                if rop == id:
                    return self.evaluable_outputs[rop].curr_value
        else:
            outputs = tuple(
                self.evaluable_outputs[rop].curr_value for rop in self.evaluable_outputs
            )
            if len(outputs) == 1:
                return outputs[0]
            else:
                return outputs


class EvaluableGraph:
    r"""
    Evaluates a :class:`~modeci_mdf.mdf.Graph` with the MDF execution engine. This is the top-level interface to the execution engine.

    Args:
        graph: A directed graph consisting of :class:`~modeci_mdf.mdf.Node`\(s) connected via :class:`~modeci_mdf.mdf.Edge`\(s)
        verbose: If set to True Provides in-depth information else verbose message is not displayed

    """

    def __init__(self, graph: Graph, verbose: Optional[bool] = False):
        self.verbose = verbose
        print("\nInit graph: %s" % graph.id)
        self.graph = graph
        self.enodes = {}
        self.root_nodes = []
        self.output_nodes = []
        self.order_of_execution = []

        # Get the root (input nodes) of the graph. We will assume all are root nodes
        # and then remove those that have edges to them.
        for node in graph.nodes:
            if self.verbose:
                print("\n  Init node: %s" % node.id)
            en = EvaluableNode(node, self.verbose)
            self.enodes[node.id] = en
            self.root_nodes.append(node.id)

        for edge in graph.edges:
            if (
                edge.receiver in self.root_nodes
            ):  # It could have been already removed...
                self.root_nodes.remove(edge.receiver)

        if len(self.root_nodes) == 0:
            for node in graph.nodes:
                for ip in node.input_ports:
                    if ip.default_value is not None:
                        self.root_nodes.append(node.id)

        print("Root nodes evaluated as: %s" % (self.root_nodes))

        self.ordered_edges = []
        evaluated_nodes = []
        for rn in self.root_nodes:
            evaluated_nodes.append(rn)

        edges_to_eval = [edge for edge in self.graph.edges]

        while len(edges_to_eval) > 0:
            edge = edges_to_eval.pop(0)
            if edge.sender not in evaluated_nodes:
                edges_to_eval.append(edge)  # Add back to end of list...
            else:
                self.ordered_edges.append(edge)
                evaluated_nodes.append(edge.receiver)

        print("Ordered_edges as: %s" % (self.ordered_edges))

        if self.graph.conditions is not None:
            if self.graph.conditions.node_specific is None:
                conditions = {}
            else:
                conditions = {
                    self.graph.get_node(node): self.parse_condition(cond)
                    for node, cond in self.graph.conditions.node_specific.items()
                }

            termination_conds = {}
            if self.graph.conditions.termination is not None:
                for scale, cond in self.graph.conditions.termination.items():
                    cond = self.parse_condition(cond)

                    # check for TimeScale in form of enum or equivalent unambiguous strings
                    try:
                        scale = re.match(time_scale_str_regex, scale).groups()[1]
                    except (AttributeError, IndexError, TypeError):
                        pass

                    try:
                        termination_conds[graph_scheduler.TimeScale[scale]] = cond
                    except KeyError:
                        termination_conds[scale] = cond
        else:
            conditions = {}
            termination_conds = {}

        self.scheduler = graph_scheduler.Scheduler(
            graph=self.graph.dependency_dict,
            conditions=conditions,
            termination_conds=termination_conds,
        )

        # We also need to get the output nodes
        self.output_nodes = [
            n
            for n in self.graph.nodes
            if n.id not in (e.sender for e in self.graph.edges)
        ]

        # Lets also get the corresponding EvaluableNode for outputs
        self.output_enodes = [self.enodes[n.id] for n in self.output_nodes]

    def evaluate(
        self,
        time_increment: Union[int, float] = None,
        array_format: str = FORMAT_DEFAULT,
        initializer: Optional[Dict[str, Any]] = None,
    ):
        """
        Evaluates a :class:`~modeci_mdf.mdf.Graph`. This is the top-level interface to the execution engine.

        Args:
            time_increment: Time step for next execution
            array_format: A n-dimensional array
            initializer: sets the initial value of parameters of the node

        """
        # Any values that are set via the passed in initalizer, set their values. This lets us avoid creating
        # dummy input nodes with parameters for evaluating the graph
        for en_id, en in self.enodes.items():
            for inp_name, inp in en.evaluable_inputs.items():
                if initializer and inp_name in initializer:
                    inp.set_input_value(initializer[inp_name])

        print(
            "Evaluating graph: %s, root nodes: %s, with array format %s"
            % (self.graph.id, self.root_nodes, array_format)
        )
        str_conds_nb = "\n  ".join(
            [
                f"{node.id}: {cond}"
                for node, cond in self.scheduler.conditions.conditions.items()
            ]
        )
        str_conds_term = "\n  ".join(
            [
                f"{scale}: {cond}"
                for scale, cond in self.scheduler.termination_conds.items()
            ]
        )
        if self.verbose:
            print(" node-based conditions\n  %s" % str_conds_nb)
            print(" termination conditions\n  %s" % str_conds_term)

        incoming_edges = {n: set() for n in self.graph.nodes}
        for edge in self.graph.edges:
            incoming_edges[self.graph.get_node(edge.receiver)].add(edge)

        for ts in self.scheduler.run():
            if self.verbose:
                print(
                    "> Evaluating time step: %s"
                    % self.scheduler.get_clock(None).simple_time
                )
            for node in ts:
                self.order_of_execution.append(node.id)
                for edge in incoming_edges[node]:
                    if edge.sender in self.order_of_execution:
                        self.evaluate_edge(
                            edge,
                            time_increment=time_increment,
                            array_format=array_format,
                        )
                    else:
                        print(
                            "> Not evaluating edge: %s, as sender not run yet..." % edge
                        )
                self.enodes[node.id].evaluate(
                    time_increment=time_increment, array_format=array_format
                )

        if self.verbose:
            print("> Order of execution of nodes: %s" % self.order_of_execution)
            print("\n Trial terminated")

    def evaluate_edge(
        self,
        edge: Edge,
        time_increment: Union[int, float] = None,
        array_format: str = FORMAT_DEFAULT,
    ):
        """Evaluates edges in graph

        Args:
            time_increment: Time step for next execution
            array_format: A n-dimensional array

        """
        pre_node = self.enodes[edge.sender]
        post_node = self.enodes[edge.receiver]
        value = pre_node.evaluable_outputs[edge.sender_port].curr_value
        weight = (
            1
            if not edge.parameters or not "weight" in edge.parameters
            else edge.parameters["weight"]
        )

        if self.verbose:
            print(
                "  Edge %s connects %s to %s, passing %s with weight %s"
                % (
                    edge.id,
                    pre_node.node.id,
                    post_node.node.id,
                    _val_info(value),
                    _val_info(weight),
                )
            )
        if (type(weight) == int or type(weight) == float) and weight == 1:
            input_value = value
        else:
            input_value = weight * value
        post_node.evaluable_inputs[edge.receiver_port].set_input_value(input_value)

    def parse_condition(
        self, condition: Union[Condition, Dict]
    ) -> graph_scheduler.Condition:
        """Convert the condition in a specific format

        Args:
            condition: Specify the condition under which a Component should be allowed to execute

        Returns:
            Condition in specific format

        """

        def get_custom_parameter_getter(eobj):
            # try to pick a default based on expected shape of the
            # evaluable object before it has ever been executed
            for d in [
                lambda: np.zeros(eobj.input_port.shape),
                lambda: np.zeros(eobj.output_port.shape),
                lambda: eobj.parameter.default_initial_value,
            ]:
                try:
                    default = d()
                except AttributeError:
                    pass
                else:
                    break
            else:
                default = 0

            def getter(dependency, parameter):
                res = eobj.curr_value
                if res is None:
                    return default
                else:
                    return res

            return getter

        def update_condition_arguments(args, condition_type):
            # mdf format prefers the key name for all conditions that use it or
            # its value as an __init__ argument
            combined_condition_arguments = {"dependencies": "dependency"}
            sig = inspect.signature(condition_type)

            for preferred, actual in combined_condition_arguments.items():
                if (
                    preferred in condition.kwargs
                    and preferred not in sig.parameters
                    and actual in sig.parameters
                ):
                    args[actual] = args[preferred]
                    del args[preferred]

            if "custom_parameter_getter" in sig.parameters:
                try:
                    dependency = args["dependency"]
                    parameter = args["parameter"]
                except KeyError as e:
                    raise ValueError(
                        "Threshold condition did not specify dependency or parameter"
                    ) from e

                # self is EvaluableGraph condition is running under,
                enode = self.enodes[dependency.id]
                evaluable_objects = [
                    enode.evaluable_inputs,
                    enode.evaluable_parameters,
                    enode.evaluable_functions,
                    enode.evaluable_outputs,
                ]
                valid_parameters = itertools.chain.from_iterable(
                    [obj for obj in evaluable_objects]
                )
                args["custom_parameter_validator"] = (
                    lambda dependency, parameter: parameter in valid_parameters
                )
                # assumes a unique parameter id among evaluable objects for
                # dependency, or will resolve in favor of first with that id
                for obj in evaluable_objects:
                    try:
                        obj = obj[parameter]
                    except KeyError:
                        pass
                    else:
                        args["custom_parameter_getter"] = get_custom_parameter_getter(
                            obj
                        )
                        break
                else:
                    raise ValueError(
                        f"No {parameter} evaluable object for {dependency}, options: {list(valid_parameters)}"
                    )

            return args

        # if specified as dict
        try:
            args = condition["kwargs"]
        except (TypeError, KeyError):
            args = {}

        try:
            condition = Condition(condition["type"], **args)
        except (TypeError, KeyError):
            pass

        cond_type = condition.type
        cond_args = copy.copy(condition.kwargs)

        try:
            typ = getattr(graph_scheduler.condition, cond_type)
        except AttributeError as e:
            raise ValueError("Unsupported condition type: %s" % cond_type) from e
        except TypeError as e:
            raise TypeError("Invalid condition dictionary: %s" % condition) from e

        for k, v in cond_args.items():
            new_v = self.graph.get_node(v)
            if new_v is not None:
                # arg is a node id
                cond_args[k] = new_v

            try:
                if isinstance(v, list):
                    # arg is a list all of conditions
                    new_v = [self.parse_condition(item) for item in v]
                else:
                    # arg is another condition
                    new_v = self.parse_condition(v)
            except (AttributeError, TypeError, ValueError):
                try:
                    # value may be a string representing a TimeScale
                    cond_args[k] = getattr(
                        graph_scheduler.TimeScale,
                        re.match(time_scale_str_regex, v).groups()[1],
                    )
                except (AttributeError, IndexError, TypeError):
                    pass
            else:
                cond_args[k] = new_v

        cond_args = update_condition_arguments(cond_args, typ)

        try:
            return typ(**cond_args)
        except TypeError as e:
            sig = inspect.signature(typ)

            try:
                var_positional_arg = [
                    name
                    for name, param in sig.parameters.items()
                    if param.kind is inspect.Parameter.VAR_POSITIONAL
                ][0]
            except IndexError:
                # other unhandled situation
                raise e
            else:
                try:
                    cond_args[var_positional_arg]
                except KeyError:
                    # error is due to missing required parameter,
                    # not named variable positional argument
                    raise TypeError(f"Condition '{typ.__name__}': {e}")
                else:
                    return typ(
                        *cond_args[var_positional_arg],
                        **{
                            k: v
                            for k, v in cond_args.items()
                            if k != var_positional_arg
                        },
                    )


def main(example_file: str, array_format: str = FORMAT_NUMPY, verbose: bool = False):
    """
    Main entry point for execution engine.

    Args:
        example_file: The MDF file to execute.
        array_format: The format of arrays to use. Allowed values: 'numpy' or 'tensorflow'.
        verbose: Whether to print output to standard out during execution.

    """

    from modeci_mdf.utils import load_mdf, print_summary

    mod_graph = load_mdf(example_file).graphs[0]

    if verbose:
        print("Loaded Graph:")
        print_summary(mod_graph)

        print("------------------")
    eg = EvaluableGraph(mod_graph, verbose)
    eg.evaluate(array_format=array_format)

    return eg


if __name__ == "__main__":

    example_file = os.path.join(
        os.path.dirname(__file__), "..", "..", "examples/MDF/Simple.json"
    )
    verbose = True
    if len(sys.argv) >= 2:
        example_file = sys.argv[1]

    if "-v" in sys.argv:
        verbose = True
    else:
        verbose = False

    from modelspec.utils import FORMAT_NUMPY, FORMAT_TENSORFLOW

    format = FORMAT_TENSORFLOW if "-tf" in sys.argv else FORMAT_NUMPY

    print("Executing MDF file %s with scheduler" % example_file)

    main(example_file, array_format=format, verbose=verbose)<|MERGE_RESOLUTION|>--- conflicted
+++ resolved
@@ -686,21 +686,16 @@
     def __init__(self, input_port: InputPort, verbose: Optional[bool] = False):
         self.verbose = verbose
         self.input_port = input_port
-<<<<<<< HEAD
 
         if self.input_port.reduce == "overwrite":
             if self.input_port.default_value is not None:
                 self.curr_value = self.input_port.default_value
             else:
-                self.curr_value = np.full(input_port.shape, 0.0)
+                if input_port.type and "float" in input_port.type:
+                    default = 0.0
+                self.curr_value = np.full(input_port.shape, default)
         else:
             self.curr_value = None
-=======
-        default = 0
-        if input_port.type and "float" in input_port.type:
-            default = 0.0
-        self.curr_value = np.full(input_port.shape, default)
->>>>>>> c1b2fd23
 
     def set_input_value(self, value: Union[str, int, np.ndarray]):
         """Set a new value at input port
