--- conflicted
+++ resolved
@@ -31,8 +31,7 @@
 
 FORMAT_DEFAULT = FORMAT_NUMPY
 
-
-<<<<<<< HEAD
+KNOWN_PARAMETERS = ['constant']
 def evaluate_expr(
     expr: Union[str, List[str], np.ndarray, "tf.tensor"] = None,
     func_params: Dict[str, Any] = None,
@@ -52,11 +51,6 @@
         n-dimensional array
 
     """
-=======
-KNOWN_PARAMETERS = ['constant']
-
-def evaluate_expr(expr, func_params, array_format, verbose=False):
->>>>>>> b04fb21d
 
     e = evaluate_params_nmllite(
         expr, func_params, array_format=array_format, verbose=verbose
@@ -242,16 +236,11 @@
         return self.curr_value
 
 
-<<<<<<< HEAD
-class EvaluableStateful_Parameters:
-    def __init__(self, stateful_parameter, verbose=False):
-=======
 class EvaluableParameter:
 
     DEFAULT_INIT_VALUE = 0 # Temporary!
 
     def __init__(self, parameter, verbose=False):
->>>>>>> b04fb21d
         self.verbose = verbose
         self.parameter = parameter
 
@@ -304,14 +293,6 @@
                 )
             )
 
-<<<<<<< HEAD
-        self.curr_value = evaluate_expr(
-            self.stateful_parameter.value,
-            parameters,
-            verbose=False,
-            array_format=array_format,
-        )
-=======
         if self.parameter.value is not None:
 
             self.curr_value = evaluate_expr(
@@ -407,20 +388,11 @@
                 )
 
                 self.curr_value += td * time_increment
->>>>>>> b04fb21d
 
         if self.verbose:
             print(
                 "    Evaluated %s with %s \n       =\t%s"
-<<<<<<< HEAD
-                % (
-                    self.stateful_parameter,
-                    _params_info(parameters),
-                    _val_info(self.curr_value),
-                )
-=======
                 % (self.parameter, _params_info(parameters), _val_info(self.curr_value))
->>>>>>> b04fb21d
             )
         return self.curr_value
 
@@ -552,13 +524,6 @@
             all_known_vars.append(ip.id)
             # params_init[ip] = ip.curr_value
 
-<<<<<<< HEAD
-        for s in node.stateful_parameters:
-            es = EvaluableStateful_Parameters(s, self.verbose)
-            self.evaluable_stateful_parameters[s.id] = es
-            all_known_vars.append(s.id)
-            # params_init[s] = s.curr_value
-=======
 
         for p in node.parameters:
             all_known_vars.append(p.id)
@@ -569,7 +534,6 @@
             self.evaluable_parameters[p.id] = ep
             all_known_vars.append(p.id)
             # params_init[s] = s.curr_value'''
->>>>>>> b04fb21d
 
         for s in node.states:
             es = EvaluableState(s, self.verbose)
@@ -708,16 +672,11 @@
         for es in self.evaluable_states:
             curr_params[es] = self.evaluable_states[es].curr_value
 
-<<<<<<< HEAD
-        for es in self.evaluable_stateful_parameters:
-            curr_params[es] = self.evaluable_stateful_parameters[es].curr_value
-=======
         # First set params to previous parameter values for use in funcs and states...
         for ep in self.evaluable_parameters:
 
             curr_params[ep] = self.evaluable_parameters[ep].get_current_value(curr_params, array_format=array_format)
 
->>>>>>> b04fb21d
 
         for ef in self.evaluable_functions:
             curr_params[ef] = self.evaluable_functions[ef].evaluate(
