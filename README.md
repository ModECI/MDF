<p align="center">
  <img alt="mdf logo" width="402" src="https://raw.githubusercontent.com/ModECI/MDF/main/docs/sphinx/images/logo_light_bg.png"/>
</p>

[![Actions Status][actions-badge]][actions-link]
[![Documentation Status][rtd-badge]][rtd-link]
[![Code style: black](https://img.shields.io/badge/code%20style-black-000000.svg)](https://github.com/psf/black)

# ModECI Model Description Format (MDF)
[**Click here for full documentation**](https://mdf.readthedocs.io)

**Note: MDF is still in development! See the [open issues related to the specification](https://github.com/ModECI/MDF/issues?q=is%3Aissue+is%3Aopen+label%3Aspecification) or go [here](http://modeci.org/#aboutPage) to get in contact regarding MDF.**
*The MDF format was first proposed following a meeting organised at Princeton in July 2019 by Russ Poldrack of the Center for Reproducible Neuroscience (CRN) at Stanford and the [Brain Imaging Data Standard (BIDS)](https://bids.neuroimaging.io/) initiative. For more on the previous work in this area, see [here](https://github.com/OpenSourceBrain/PsyNeuLinkShowcase/tree/master/BIDS-MDF).*


## Overview

MDF is intended to be an open source, community-supported standard and associated library of tools for expressing computational models in a form that allows them to be exchanged between diverse programming languages and execution environments. It consists of a specification for expressing models in a serialized format (currently a JSON representation, though others such as YAML and HDF5 are planned) and a set of Python tools for implementing a model described using MDF. The serialized format can be used when importing a model into a supported target environment to execute it; and, conversely, when exporting a model built in a supported environment so that it can be re-used in other environments.

The MDF Python API can be used to create or load an MDF model for inspection and validation. It also includes a basic scheduler for simulating models in the format. However, this is not intended as a general purpose simulation environment, nor is MDF intended as a programming language.  Rather, the primary purpose of the Python API is  to facilitate and validate the exchange of models between existing environments that serve different communities.  Accordingly, these Python tools include bi-directional support for importing to and exporting from widely-used programming environments in a range of disciplines, and for easily extending these to other environments.

## Development

The implementation and dissemination of the MDF language and associated tools is being carried out by the [Model Exchange and Convergence Initiative (ModECI)](http://modeci.org/), with support from the [NSF Convergence Accelerator Program](https://www.nsf.gov/od/oia/convergence-accelerator/) (Track D: AI-Driven Innovation via Data and Model Sharing), as a publicly accessible open source project. The initial design has been informed by a series of workshops involving developers of key software environments and other stakeholders in machine learning, cognitive science and neuroscience. Future workshops will address broadening of support to other domains in basic and applied science and technology development (e.g., population biology, medical informatics, structural and environmental monitoring, and complex systems control).  Environments for which support is currently being developed include [PyTorch](https://pytorch.org), [ONNX](http://onnx.ai), [WebGME](https://webgme.org), [NeuroML](https://neuroml.org), [PsyNeuLink](http://www.psyneuln.deptcpanel.princeton.edu), and [ACT-R](http://act-r.psy.cmu.edu).

<p align="center">
  <a href="examples/README.md">
    <img alt="mdf interactions" width="400" src="https://github.com/ModECI/MDF/raw/main/examples/ModECI_MDF.png"/>
  </a>
<br/><sup><i><b>Fig 1:</b> Some of the current and planned formats which MDF will interact with. Click on the image for more information.</i></sup></p>

Successful interfacing of MDF to existing disciplinary standards (such as [ONNX](http://onnx.ai) in machine learning, and [NeuroML](https://neuroml.org) in neuroscience) as well as general purpose simulation environments (such as [WebGME](https://webgme.org)) will permit bridging between these environments, and translation to the broader set of environments supported by those standards (such as [Tensorflow](https://www.tensorflow.org) & [Keras](https://keras.io) in the case of ONNX, and [The Virtual Brain](https://www.thevirtualbrain.org) and [SONATA](https://github.com/AllenInstitute/sonata) in the case of NeuroML).  Efforts are also underway, in collaboration with projects in the NSF Accelerator Track C (Quantum Technology), to use MDF for facilitating the implementation of computational models on [quantum hardware](https://github.com/ModECI/MDF/blob/readme_update/examples/Quantum).


### The core elements of the MDF standard

**[Models](https://github.com/ModECI/MDF/blob/main/docs/README.md#model)** The highest level construct in MDF is a model that consists of one or more graphs and model attributes.  The former describe the operational features of the model (its structure and execution), while the latter provide additional information useful for executing and evaluating it (e.g., test data and benchmark results).

**[Graphs](https://github.com/ModECI/MDF/blob/main/docs/README.md#graph)** A graph specifies the structure and process flow of a model. The most fundamental element of a graph is a node, which specifies some unit of computation as one or more functions. Functions reference executable implementations in a standardized ontology (with bindings to well-established existing ontologies, such as ONNX, where available). Nodes are connected to other nodes via directed edges, which, in the absence of additional conditions, define the computational flow of the model.

**[Nodes](https://github.com/ModECI/MDF/blob/main/docs/README.md#node)** These define the core elements of computation in a graph, that receive and transmit information via their input ports and output ports.  The latter are the points of contact between a node and the edges that connect it to other nodes.  Nodes can also recursively specify sub-graphs, provided the subgraphs are also valid MDF graphs.

**[Edges](https://github.com/ModECI/MDF/blob/main/docs/README.md#edge)**  These transmit information from the output port of one node to the input port of another, collectively defining a graph’s topography. Edges may contain weights that can operate on the information they carry.

**[Conditions](https://github.com/ModECI/MDF/blob/main/docs/README.md#condition)** These are a core and distinctive element of the MDF specification, that complement other computational graph-based formats by providing a high-level set of descriptors for specifying conditional execution of nodes. This allows models with relatively complex execution requirements (e.g., containing cycles, branches, and/or temporal dependencies) to be expressed as graphs in a sufficiently abstract form that facilities exchange among high-level modeling environments without requiring that they be “lowered” to and then recovered from more elaborated procedural descriptions.

**[Parameters and Arguments](https://github.com/ModECI/MDF/blob/main/docs/README.md#node)**  Attributes that determine the configuration and operation of nodes and edges, such as function parameters and weight matrices, can be defined in the MDF using parameters. In the case of parameters specifying large data structures (e.g., weight-matrices), arrays in widely used formats (e.g. numpy arrays) can be used, and serialisation in portable binary formats (e.g. HDF5) will be supported.. Functions can have dynamically-set attributes in the form of arguments, often sourced from an input port on the node containing that function.  Conditions may use arguments which are both static and dynamic. For example, a threshold condition may compare a dynamically-changing value, passed as an argument, against a static threshold parameter.

**[States](https://github.com/ModECI/MDF/blob/main/docs/README.md#state)**  For information that must persist between executions of a node (such as integrator functions), MDF nodes support states, which can be modified and accessed on a given execution, and will persist and be available in subsequent executions.

**[Model Attributes](https://github.com/ModECI/MDF/blob/main/docs/README.md#model)**  These provide for the definition of model “meta-data,” including contact information, citations, acknowledgements, pointers to sample data and benchmark results, and environments in which the specified model was originally implemented and any that have been validated to support its execution.

<p align="center"><img src="docs/images/MDFgraph1.png" width="700px"><br/><sup><i><b>Fig 2:</b> A simple graph with 3 nodes and 2 edges expressed in MDF.</i></sup></p>

<p align="center"><img src="docs/images/MDFgraph2.png" width="700px"><br/><sup><i><b>Fig 3:</b> This graph illustrates the ability to specify behavior that extends beyond the directed flow through the graph. Here, Node 1 generates a random number and transmits that number to Node 2. Node 2 will only run if the number it receives from Node 1 is greater than 10.</i></sup></p>

## Installation

<<<<<<< HEAD
To install the MDF package and run it locally:

1. Clone this repository
```
git clone https://github.com/ModECI/MDF.git
```
2. Change to the directory
```
cd MDF
```
3. Create a virtual environment (e.g. called `mdf-env`)
```
pip install virtualenv
virtualenv mdf-env
```
4. Activate the virtual environment
```
source MDF-env/bin/activate
```
5. Install the package
```
pip install .
```

=======
### Requirements
Python >= 3.7

### Steps
***
```
$ git clone https://github.com/ModECI/MDF.git
$ cd path/to/repo/MDF
$ pip install .
```


>>>>>>> 698f6ba4
## Examples

To get started follow simple example [here](https://github.com/ModECI/MDF/blob/main/examples/SimpleExample.ipynb)


Multiple examples of serialized MDF files, the Python scripts used to generate them, as well as mappings to target environments can be found [here](https://github.com/ModECI/MDF/blob/main/examples/README.md).

[actions-badge]:            https://github.com/ModECI/MDF/actions/workflows/ci.yml/badge.svg
[actions-link]:             https://github.com/ModECI/MDF/actions
[rtd-badge]:                https://readthedocs.org/projects/mdf/badge/?version=latest
[rtd-link]:                 https://mdf.readthedocs.io/en/latest/?badge=latest<|MERGE_RESOLUTION|>--- conflicted
+++ resolved
@@ -56,7 +56,10 @@
 
 ## Installation
 
-<<<<<<< HEAD
+### Requirements
+Requires Python >= 3.7
+
+### Installation steps
 To install the MDF package and run it locally:
 
 1. Clone this repository
@@ -81,23 +84,9 @@
 pip install .
 ```
 
-=======
-### Requirements
-Python >= 3.7
-
-### Steps
-***
-```
-$ git clone https://github.com/ModECI/MDF.git
-$ cd path/to/repo/MDF
-$ pip install .
-```
-
-
->>>>>>> 698f6ba4
 ## Examples
 
-To get started follow simple example [here](https://github.com/ModECI/MDF/blob/main/examples/SimpleExample.ipynb)
+To get started, follow the simple example in a Jupyter notebook [here](https://github.com/ModECI/MDF/blob/main/examples/SimpleExample.ipynb)
 
 
 Multiple examples of serialized MDF files, the Python scripts used to generate them, as well as mappings to target environments can be found [here](https://github.com/ModECI/MDF/blob/main/examples/README.md).
