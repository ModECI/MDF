--- conflicted
+++ resolved
@@ -3,21 +3,13 @@
 
 **Work in progress!!! See the [open issues related to the specification](https://github.com/ModECI/MDF/issues?q=is%3Aissue+is%3Aopen+label%3Aspecification) or go [here](https://modeci.github.io/Website/About.html) to get in contact regarding MDF.**
 
-<<<<<<< HEAD
-*For previous work in this area, see [here](https://github.com/OpenSourceBrain/PsyNeuLinkShowcase/tree/master/BIDS-MDF)*
-=======
 *The MDF format was first proposed following a meeting organised at Princeton in July 2019 by Russ Poldrack of the Center for Reproducible Neuroscience (CRN) at Stanford and the [Brain Imaging Data Standard (BIDS)](https://bids.neuroimaging.io/) initiative. For more on the previous work in this area, see [here](https://github.com/OpenSourceBrain/PsyNeuLinkShowcase/tree/master/BIDS-MDF).*
->>>>>>> de6706c4
 
 
 Overview
 --------
 
-<<<<<<< HEAD
-The purpose of the MSF is to provide a standard, JSON-based format (though other serializations like YAML, HDF5 are envisioned)
-=======
 The purpose of the MDF is to provide a standard, JSON-based format (though other serializations like YAML, HDF5 are envisioned)
->>>>>>> de6706c4
 for describing computational models of brain and/or mental function.  The goal is to provide a common exchange format that allows models created in one
 environment that supports the standard to be expressed in a form - and in sufficient detail - that it can be
 imported into another modeling environment that supports the standard, and then executed in that environment with
