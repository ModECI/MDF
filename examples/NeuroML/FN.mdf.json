{
    "FN": {
        "format": "ModECI MDF v0.3",
        "graphs": {
            "FN": {
                "notes": "FitzHugh Nagumo cell model - originally specified in NeuroML/LEMS",
                "nodes": {
                    "FNpop_0": {
                        "parameters": {
                            "initial_w": {
                                "value": 0.0
                            },
                            "initial_v": {
                                "value": -1.0
                            },
                            "a_v": {
                                "value": -0.3333333333333333
                            },
                            "b_v": {
                                "value": 0.0
                            },
                            "c_v": {
                                "value": 1.0
                            },
                            "d_v": {
                                "value": 1.0
                            },
                            "e_v": {
                                "value": -1.0
                            },
                            "f_v": {
                                "value": 1.0
                            },
                            "time_constant_v": {
                                "value": 1.0
                            },
                            "a_w": {
                                "value": 1.0
                            },
                            "b_w": {
                                "value": -0.8
                            },
                            "c_w": {
                                "value": 0.7
                            },
                            "time_constant_w": {
                                "value": 12.5
                            },
                            "threshold": {
                                "value": -1.0
                            },
                            "mode": {
                                "value": 1.0
                            },
                            "uncorrelated_activity": {
                                "value": 0.0
                            },
                            "Iext": {
                                "value": 0.0
                            },
                            "MSEC": {
                                "value": 0.001
                            },
                            "V": {
                                "default_initial_value": "initial_v",
                                "time_derivative": "(a_v*V*V*V + (1+threshold)*b_v*V*V + (-1*threshold)*c_v*V + d_v + e_v*W + f_v*Iext + INPUT) / (time_constant_v*MSEC)"
                            },
                            "W": {
                                "default_initial_value": "initial_w",
                                "time_derivative": "(mode*a_w*V + b_w*W + c_w + (1-mode)*uncorrelated_activity) / (time_constant_w*MSEC)"
                            },
                            "OUTPUT": {
                                "value": "V"
                            }
                        },
                        "input_ports": {
                            "INPUT": {}
                        },
                        "output_ports": {
                            "V": {
                                "value": "V"
                            },
                            "W": {
                                "value": "W"
<<<<<<< HEAD
=======
                            },
                            "OUTPUT": {
                                "value": "OUTPUT"
>>>>>>> 5d053696
                            }
                        },
                        "notes": "Cell: [Cell (fn), lems_source_file = FN_Definitions.xml, parameters = {'initial_w': 'initial_w', 'initial_v': 'initial_v', 'a_v': 'a_v', 'b_v': 'b_v', 'c_v': 'c_v', 'd_v': 'd_v', 'e_v': 'e_v', 'f_v': 'f_v', 'time_constant_v': 'time_constant_v', 'a_w': 'a_w', 'b_w': 'b_w', 'c_w': 'c_w', 'time_constant_w': 'time_constant_w', 'threshold': 'threshold', 'mode': 'mode', 'uncorrelated_activity': 'uncorrelated_activity', 'Iext': 'Iext'}] is defined in FN_Definitions.xml and in Lems is: Component, id: fn, type: fnCell,\n   parameters: {'initial_w': '0.0', 'initial_v': '-1', 'a_v': '-0.3333333333333333', 'b_v': '0.0', 'c_v': '1.0', 'd_v': '1', 'e_v': '-1.0', 'f_v': '1.0', 'time_constant_v': '1.0', 'a_w': '1.0', 'b_w': '-0.8', 'c_w': '0.7', 'time_constant_w': '12.5', 'threshold': '-1.0', 'mode': '1.0', 'uncorrelated_activity': '0.0', 'Iext': '0'}\n   parent: None\n"
                    }
                },
                "edges": {}
            }
        }
    }
}<|MERGE_RESOLUTION|>--- conflicted
+++ resolved
@@ -82,12 +82,6 @@
                             },
                             "W": {
                                 "value": "W"
-<<<<<<< HEAD
-=======
-                            },
-                            "OUTPUT": {
-                                "value": "OUTPUT"
->>>>>>> 5d053696
                             }
                         },
                         "notes": "Cell: [Cell (fn), lems_source_file = FN_Definitions.xml, parameters = {'initial_w': 'initial_w', 'initial_v': 'initial_v', 'a_v': 'a_v', 'b_v': 'b_v', 'c_v': 'c_v', 'd_v': 'd_v', 'e_v': 'e_v', 'f_v': 'f_v', 'time_constant_v': 'time_constant_v', 'a_w': 'a_w', 'b_w': 'b_w', 'c_w': 'c_w', 'time_constant_w': 'time_constant_w', 'threshold': 'threshold', 'mode': 'mode', 'uncorrelated_activity': 'uncorrelated_activity', 'Iext': 'Iext'}] is defined in FN_Definitions.xml and in Lems is: Component, id: fn, type: fnCell,\n   parameters: {'initial_w': '0.0', 'initial_v': '-1', 'a_v': '-0.3333333333333333', 'b_v': '0.0', 'c_v': '1.0', 'd_v': '1', 'e_v': '-1.0', 'f_v': '1.0', 'time_constant_v': '1.0', 'a_w': '1.0', 'b_w': '-0.8', 'c_w': '0.7', 'time_constant_w': '12.5', 'threshold': '-1.0', 'mode': '1.0', 'uncorrelated_activity': '0.0', 'Iext': '0'}\n   parent: None\n"
