import psyneulink as pnl
import matplotlib.pyplot as plt

dt = 0.05
simtime = 100

time_step_size = dt

fhn = pnl.FitzHughNagumoIntegrator(
    initial_v=-1,
    initial_w=0,
    d_v=1,
    time_step_size=time_step_size,
)

print(f"Running simple model of FitzHugh Nagumo cell for {simtime}ms: {fhn}")

fn = pnl.IntegratorMechanism(name="fn", function=fhn)

<<<<<<< HEAD
comp = pnl.Composition(name="comp")
comp.add_linear_processing_pathway([fn])
=======
comp = pnl.Composition(name='comp')
>>>>>>> 882aefeb

im = pnl.IntegratorMechanism(name='im')  # only used to demonstrate conditions
comp.add_linear_processing_pathway([fn, im])
comp.scheduler.add_condition_set({
    fn: pnl.TimeInterval(repeat=.05, unit='ms'),
    im: pnl.TimeInterval(start=80, repeat=1, unit='ms')
})

comp.termination_processing = {
    pnl.TimeScale.RUN: pnl.Never(),  # default, "Never" for early termination - ends when all trials finished
<<<<<<< HEAD
    pnl.TimeScale.TRIAL: pnl.AfterNCalls(
        fn, int(simtime / dt)
    )  # replicates time condition
    # pnl.TimeScale.TRIAL: pnl.TimeInterval(end=100, unit='ms')
=======
    pnl.TimeScale.TRIAL: pnl.TimeTermination(100, unit='ms')
>>>>>>> 882aefeb
}

print("Running the SimpleFN model...")

comp.run(inputs={fn: 0}, log=True, scheduling_mode=pnl.SchedulingMode.EXACT_TIME)


print('\n'.join([
    '{0:~}: {1}'.format(
        comp.scheduler.execution_timestamps[comp.default_execution_id][i].absolute,
        {node.name for node in time_step}
    )
    for i, time_step in enumerate(comp.scheduler.execution_list[comp.default_execution_id])
    if len(time_step) > 0
]))


print("Finished running the SimpleFN model")

for node in comp.nodes:
    print(f"=== {node} {node.name}: {node.parameters.value.get(comp)}")


def generate_time_array(node, context=comp.default_execution_id, param="value"):
    return [entry.time.pass_ for entry in getattr(node.parameters, param).log[context]]


def generate_value_array(node, index, context=comp.default_execution_id, param="value"):
    return [
        float(entry.value[index])
        for entry in getattr(node.parameters, param).log[context]
    ]


"""
for node in comp.nodes:
    print(f'>> {node}: {generate_time_array(node)}')

    for i in [0,1,2]:
        print(f'>> {node}: {generate_value_array(node,i)}')"""


fig, axes = plt.subplots()
for i in [0, 1]:
    plot_nodes = [node for node in comp.nodes if len(node.defaults.value) > i]

    x_values = {node: generate_time_array(node) for node in plot_nodes}
    y_values = {node: generate_value_array(node, i) for node in plot_nodes}

<<<<<<< HEAD
    fout = open("SimpleFN-timing_%i.dat" % i, "w")
    for index in range(len(x_values[node])):
        # 1000 to convert ms to s
        fout.write(
            f"{0}\t{1}\n".format(
                x_values[node][index] * time_step_size / 1000.0, y_values[node][index]
=======
    fout = open('SimpleFN-timing_%i.dat' % i, 'w')
    for index in range(len(x_values[fn])):
        # 1000 to convert ms to s
        fout.write(
            f'{0}\t{1}\n'.format(
                x_values[fn][index] * time_step_size / 1000.0,
                y_values[fn][index]
>>>>>>> 882aefeb
            )
        )
    fout.close()

    for node in plot_nodes:
        axes.plot(
            [t * time_step_size / 1000.0 for t in x_values[node]],
            y_values[node],
            label=f"Value of {i} {node.name}, {node.function.__class__.__name__}",
        )

axes.set_xlabel("Time (s)")
axes.set_title("FitzHughNagumoIntegrator")
axes.legend()
plt.savefig("SimpleFN-timing.png")
# plt.show()<|MERGE_RESOLUTION|>--- conflicted
+++ resolved
@@ -17,30 +17,20 @@
 
 fn = pnl.IntegratorMechanism(name="fn", function=fhn)
 
-<<<<<<< HEAD
 comp = pnl.Composition(name="comp")
-comp.add_linear_processing_pathway([fn])
-=======
-comp = pnl.Composition(name='comp')
->>>>>>> 882aefeb
 
-im = pnl.IntegratorMechanism(name='im')  # only used to demonstrate conditions
+im = pnl.IntegratorMechanism(name="im")  # only used to demonstrate conditions
 comp.add_linear_processing_pathway([fn, im])
-comp.scheduler.add_condition_set({
-    fn: pnl.TimeInterval(repeat=.05, unit='ms'),
-    im: pnl.TimeInterval(start=80, repeat=1, unit='ms')
-})
+comp.scheduler.add_condition_set(
+    {
+        fn: pnl.TimeInterval(repeat=0.05, unit="ms"),
+        im: pnl.TimeInterval(start=80, repeat=1, unit="ms"),
+    }
+)
 
 comp.termination_processing = {
     pnl.TimeScale.RUN: pnl.Never(),  # default, "Never" for early termination - ends when all trials finished
-<<<<<<< HEAD
-    pnl.TimeScale.TRIAL: pnl.AfterNCalls(
-        fn, int(simtime / dt)
-    )  # replicates time condition
-    # pnl.TimeScale.TRIAL: pnl.TimeInterval(end=100, unit='ms')
-=======
-    pnl.TimeScale.TRIAL: pnl.TimeTermination(100, unit='ms')
->>>>>>> 882aefeb
+    pnl.TimeScale.TRIAL: pnl.TimeTermination(100, unit="ms"),
 }
 
 print("Running the SimpleFN model...")
@@ -48,14 +38,22 @@
 comp.run(inputs={fn: 0}, log=True, scheduling_mode=pnl.SchedulingMode.EXACT_TIME)
 
 
-print('\n'.join([
-    '{0:~}: {1}'.format(
-        comp.scheduler.execution_timestamps[comp.default_execution_id][i].absolute,
-        {node.name for node in time_step}
+print(
+    "\n".join(
+        [
+            "{:~}: {}".format(
+                comp.scheduler.execution_timestamps[comp.default_execution_id][
+                    i
+                ].absolute,
+                {node.name for node in time_step},
+            )
+            for i, time_step in enumerate(
+                comp.scheduler.execution_list[comp.default_execution_id]
+            )
+            if len(time_step) > 0
+        ]
     )
-    for i, time_step in enumerate(comp.scheduler.execution_list[comp.default_execution_id])
-    if len(time_step) > 0
-]))
+)
 
 
 print("Finished running the SimpleFN model")
@@ -90,22 +88,12 @@
     x_values = {node: generate_time_array(node) for node in plot_nodes}
     y_values = {node: generate_value_array(node, i) for node in plot_nodes}
 
-<<<<<<< HEAD
     fout = open("SimpleFN-timing_%i.dat" % i, "w")
-    for index in range(len(x_values[node])):
+    for index in range(len(x_values[fn])):
         # 1000 to convert ms to s
         fout.write(
             f"{0}\t{1}\n".format(
-                x_values[node][index] * time_step_size / 1000.0, y_values[node][index]
-=======
-    fout = open('SimpleFN-timing_%i.dat' % i, 'w')
-    for index in range(len(x_values[fn])):
-        # 1000 to convert ms to s
-        fout.write(
-            f'{0}\t{1}\n'.format(
-                x_values[fn][index] * time_step_size / 1000.0,
-                y_values[fn][index]
->>>>>>> 882aefeb
+                x_values[fn][index] * time_step_size / 1000.0, y_values[fn][index]
             )
         )
     fout.close()
