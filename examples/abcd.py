"""
    Example of ModECI MDF - Work in progress!!!
"""

from modeci_mdf.mdf import *

from modeci_mdf.utils import simple_connect, print_summary

import abcd_python as abcd


def main():
<<<<<<< HEAD
    mod = Model(id='ABCD')
    mod_graph = Graph(id='abcd_example')
=======
    mod = Model(id="ABCD")
    mod_graph = ModelGraph(id="abcd_example")
>>>>>>> a581422d
    mod.graphs.append(mod_graph)

    input_node = Node(id="input0", parameters={"input_level": 0.0})
    op1 = OutputPort(id="out_port")
    op1.value = "input_level"
    input_node.output_ports.append(op1)
    mod_graph.nodes.append(input_node)

    print(input_node)
    print(input_node.output_ports)

    # a = create_example_node('A', mod_graph)
    a = Node(id="A")
    mod_graph.nodes.append(a)

    a.parameters = {"slope": abcd.A_slope, "intercept": abcd.A_intercept}
    ip1 = InputPort(id="input_port1", shape="(1,)")
    a.input_ports.append(ip1)

    f1 = Function(
        id="linear_func",
        function="linear",
        args={"variable0": ip1.id, "slope": "slope", "intercept": "intercept"},
    )
    a.functions.append(f1)
    a.output_ports.append(OutputPort(id="output_1", value="linear_func"))

    e1 = simple_connect(input_node, a, mod_graph)

    b = Node(id="B")
    mod_graph.nodes.append(b)

    b.parameters = {"gain": abcd.B_gain, "bias": abcd.B_bias, "offset": abcd.B_offset}
    ip1 = InputPort(id="input_port1", shape="(1,)")
    b.input_ports.append(ip1)

    f1 = Function(
        id="logistic_func",
        function="logistic",
        args={"variable0": ip1.id, "gain": "gain", "bias": "bias", "offset": "offset"},
    )
    b.functions.append(f1)
    b.output_ports.append(OutputPort(id="output_1", value="logistic_func"))

    simple_connect(a, b, mod_graph)

    c = Node(id="C")
    mod_graph.nodes.append(c)

    c.parameters = {
        "scale": abcd.C_scale,
        "rate": abcd.C_rate,
        "bias": abcd.C_bias,
        "offset": abcd.C_offset,
    }
    ip1 = InputPort(id="input_port1", shape="(1,)")
    c.input_ports.append(ip1)

    f1 = Function(
        id="exponential_func",
        function="exponential",
        args={
            "variable0": ip1.id,
            "scale": "scale",
            "rate": "rate",
            "bias": "bias",
            "offset": "offset",
        },
    )
    c.functions.append(f1)
    c.output_ports.append(OutputPort(id="output_1", value="exponential_func"))

    simple_connect(b, c, mod_graph)

    d = Node(id="D")
    mod_graph.nodes.append(d)

    d.parameters = {"scale": abcd.D_scale}
    ip1 = InputPort(id="input_port1", shape="(1,)")
    d.input_ports.append(ip1)

    f1 = Function(
        id="sin_func", function="sin", args={"variable0": ip1.id, "scale": "scale"}
    )
    d.functions.append(f1)
    d.output_ports.append(OutputPort(id="output_1", value="sin_func"))

    simple_connect(c, d, mod_graph)

    print(mod)

    print("------------------")
    # print(mod.to_json())
    new_file = mod.to_json_file("%s.json" % mod.id)
    new_file = mod.to_yaml_file("%s.yaml" % mod.id)

    print_summary(mod_graph)


if __name__ == "__main__":
    main()<|MERGE_RESOLUTION|>--- conflicted
+++ resolved
@@ -10,13 +10,8 @@
 
 
 def main():
-<<<<<<< HEAD
-    mod = Model(id='ABCD')
-    mod_graph = Graph(id='abcd_example')
-=======
     mod = Model(id="ABCD")
-    mod_graph = ModelGraph(id="abcd_example")
->>>>>>> a581422d
+    mod_graph = Graph(id="abcd_example")
     mod.graphs.append(mod_graph)
 
     input_node = Node(id="input0", parameters={"input_level": 0.0})
