addition:
    format: ModECI MDF v0.2
    generating_application: Python modeci-mdf v0.2.1
    graphs:
        addition_graph:
            conditions:
                node_specific:
                    declarative_memory:
                        type: Always
                        args: {}
                    retrieval_buffer:
                        type: JustRan
                        args:
                            dependencies: declarative_memory
                    goal_buffer:
                        type: Always
                        args: {}
                    procedural_memory:
                        type: Always
                        args: {}
                    pattern_matching:
                        type: And
                        args:
                            dependencies:
                            -   type: EveryNCalls
                                args:
<<<<<<< HEAD
=======
                                    dependencies: retrieval_buffer
>>>>>>> 6e8f5ed8
                                    n: 1
                                    dependency: retrieval_buffer
                            -   type: EveryNCalls
                                args:
<<<<<<< HEAD
=======
                                    dependencies: goal_buffer
>>>>>>> 6e8f5ed8
                                    n: 1
                                    dependency: goal_buffer
                            -   type: EveryNCalls
                                args:
<<<<<<< HEAD
=======
                                    dependencies: declarative_memory
>>>>>>> 6e8f5ed8
                                    n: 1
                                    dependency: declarative_memory
                    conflict_resolution:
                        type: JustRan
                        args:
                            dependencies: pattern_matching
                    fire_production:
                        type: JustRan
                        args:
                            dependencies: conflict_resolution
                    check_termination:
                        type: JustRan
                        args:
                            dependencies: conflict_resolution
                termination:
                    check_term_true:
                        type: While
                        args:
                            dependencies:
                            - check_termination
            nodes:
                declarative_memory:
                    input_ports:
                        dm_input: {}
                    parameters:
                        chunks:
                            value:
                            -   name: zero
                                isa: number
                                number: zero
                                next: one
                            -   name: one
                                isa: number
                                number: one
                                next: two
                            -   name: two
                                isa: number
                                number: two
                                next: three
                            -   name: three
                                isa: number
                                number: three
                                next: four
                            -   name: four
                                isa: number
                                number: four
                                next: five
                            -   name: five
                                isa: number
                                number: five
                                next: six
                            -   name: six
                                isa: number
                                number: six
                                next: seven
                            -   name: seven
                                isa: number
                                number: seven
                                next: eight
                            -   name: eight
                                isa: number
                                number: eight
                                next: nine
                            -   name: nine
                                isa: number
                                number: nine
                                next: ten
                            -   name: ten
                                isa: number
                                number: ten
                            -   name: second-goal
                                ISA: add
                                arg1: five
                                arg2: two
                                sum: nil
                                count: nil
                        chunk_types:
                            value:
                                number:
                                - number
                                - next
                                add:
                                - arg1
                                - arg2
                                - sum
                                - count
                        retrieve_chunk:
                            function: retrieve_chunk
                            args:
                                pattern: dm_input
                                dm_chunks: chunks
                                types: chunk_types
                    output_ports:
                        dm_output:
                            value: retrieve_chunk
                retrieval_buffer:
                    input_ports:
                        retrieval_input: {}
                    output_ports:
                        retrieval_output:
                            value: retrieval_input
                goal_buffer:
                    input_ports:
                        goal_input: {}
                    parameters:
                        first_goal:
                            value:
                                name: second-goal
                                ISA: add
                                arg1: five
                                arg2: two
                                sum: nil
                                count: nil
                        change_goal:
                            function: change_goal
                            args:
                                pattern: goal_input
                                curr_goal: goal_state
                        goal_state:
                            default_initial_value: first_goal
                            value: first_goal if goal_input == {} else change_goal
                    output_ports:
                        goal_output:
                            value: goal_state
                procedural_memory:
                    parameters:
                        productions:
                            value:
                            -   name: initialize-addition
                                lhs:
                                -   buffer: goal
                                    ISA: add
                                    arg1: =num1
                                    arg2: =num2
                                    sum: nil
                                    count: =count
                                rhs:
                                -   buffer: goal
                                    ISA: add
                                    sum: =num1
                                    count: zero
                                -   buffer: retrieval
                                    ISA: number
                                    number: =num1
                            -   name: terminate-addition
                                lhs:
                                -   buffer: goal
                                    ISA: add
                                    arg1: =arg1
                                    arg2: =num
                                    sum: =answer
                                    count: =num
                                -   buffer: retrieval
                                    ISA: number
                                    number: =answer
                                    next: =next
                                rhs:
                                -   buffer: goal
                                    ISA: add
                                    count: nil
                            -   name: increment-count
                                lhs:
                                -   buffer: goal
                                    ISA: add
                                    arg1: =arg1
                                    arg2: =arg2
                                    sum: =sum
                                    count: =count
                                -   buffer: retrieval
                                    ISA: number
                                    number: =count
                                    next: =newcount
                                rhs:
                                -   buffer: goal
                                    ISA: add
                                    count: =newcount
                                -   buffer: retrieval
                                    ISA: number
                                    number: =sum
                            -   name: increment-sum
                                lhs:
                                -   buffer: goal
                                    ISA: add
                                    arg1: =arg1
                                    arg2: -=count
                                    sum: =sum
                                    count: =count
                                -   buffer: retrieval
                                    ISA: number
                                    number: =sum
                                    next: =newsum
                                rhs:
                                -   buffer: goal
                                    ISA: add
                                    sum: =newsum
                                -   buffer: retrieval
                                    ISA: number
                                    number: =count
                    output_ports:
                        pm_output:
                            value: productions
                pattern_matching:
                    input_ports:
                        pattern_input_from_pm: {}
                        pattern_input_from_goal: {}
                        pattern_input_from_retrieval: {}
                    parameters:
                        pattern_matching_function:
                            function: pattern_matching_function
                            args:
                                productions: pattern_input_from_pm
                                goal: pattern_input_from_goal
                                retrieval: pattern_input_from_retrieval
                    output_ports:
                        pattern_output:
                            value: pattern_matching_function
                conflict_resolution:
                    input_ports:
                        conflict_input: {}
                    parameters:
                        conflict_resolution_function:
                            function: conflict_resolution_function
                            args:
                                productions: conflict_input
                    output_ports:
                        conflict_output_to_fire_prod:
                            value: conflict_resolution_function
                        conflict_output_to_check:
                            value: conflict_resolution_function
                fire_production:
                    input_ports:
                        fire_prod_input: {}
                    parameters:
                        update_goal:
                            function: update_goal
                            args:
                                production: fire_prod_input
                        update_retrieval:
                            function: update_retrieval
                            args:
                                production: fire_prod_input
                    output_ports:
                        fire_prod_output_to_goal:
                            value: update_goal
                        fire_prod_output_to_retrieval:
                            value: update_retrieval
                check_termination:
                    input_ports:
                        check_input: {}
                    parameters:
                        check_termination:
                            function: check_termination
                            args:
                                production: check_input
                    output_ports:
                        check_output:
                            value: check_termination
            edges:
                dm_to_pattern_edge:
                    sender: declarative_memory
                    receiver: retrieval_buffer
                    sender_port: dm_output
                    receiver_port: retrieval_input
                retrieval_to_pattern_edge:
                    sender: retrieval_buffer
                    receiver: pattern_matching
                    sender_port: retrieval_output
                    receiver_port: pattern_input_from_retrieval
                goal_to_pattern_edge:
                    sender: goal_buffer
                    receiver: pattern_matching
                    sender_port: goal_output
                    receiver_port: pattern_input_from_goal
                pm_to_pattern_edge:
                    sender: procedural_memory
                    receiver: pattern_matching
                    sender_port: pm_output
                    receiver_port: pattern_input_from_pm
                pattern_to_conflict_edge:
                    sender: pattern_matching
                    receiver: conflict_resolution
                    sender_port: pattern_output
                    receiver_port: conflict_input
                conflict_to_fire_prod_edge:
                    sender: conflict_resolution
                    receiver: fire_production
                    sender_port: conflict_output_to_fire_prod
                    receiver_port: fire_prod_input
                conflict_to_check_edge:
                    sender: conflict_resolution
                    receiver: check_termination
                    sender_port: conflict_output_to_fire_prod
                    receiver_port: check_input<|MERGE_RESOLUTION|>--- conflicted
+++ resolved
@@ -24,28 +24,16 @@
                             dependencies:
                             -   type: EveryNCalls
                                 args:
-<<<<<<< HEAD
-=======
+                                    n: 1
                                     dependencies: retrieval_buffer
->>>>>>> 6e8f5ed8
-                                    n: 1
-                                    dependency: retrieval_buffer
                             -   type: EveryNCalls
                                 args:
-<<<<<<< HEAD
-=======
+                                    n: 1
                                     dependencies: goal_buffer
->>>>>>> 6e8f5ed8
-                                    n: 1
-                                    dependency: goal_buffer
                             -   type: EveryNCalls
                                 args:
-<<<<<<< HEAD
-=======
+                                    n: 1
                                     dependencies: declarative_memory
->>>>>>> 6e8f5ed8
-                                    n: 1
-                                    dependency: declarative_memory
                     conflict_resolution:
                         type: JustRan
                         args:
