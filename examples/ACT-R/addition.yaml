--- conflicted
+++ resolved
@@ -1,332 +1,4 @@
 addition:
-<<<<<<< HEAD
-  format: ModECI MDF v0.3
-  generating_application: Python modeci-mdf v0.3.1
-  graphs:
-    addition_graph:
-      conditions:
-        node_specific:
-          check_termination:
-            kwargs:
-              dependencies: conflict_resolution
-            type: JustRan
-          conflict_resolution:
-            kwargs:
-              dependencies: pattern_matching
-            type: JustRan
-          declarative_memory:
-            kwargs: {}
-            type: Always
-          fire_production:
-            kwargs:
-              dependencies: conflict_resolution
-            type: JustRan
-          goal_buffer:
-            kwargs: {}
-            type: Always
-          pattern_matching:
-            kwargs:
-              dependencies:
-              - kwargs:
-                  dependencies: retrieval_buffer
-                  n: 1
-                type: EveryNCalls
-              - kwargs:
-                  dependencies: goal_buffer
-                  n: 1
-                type: EveryNCalls
-              - kwargs:
-                  dependencies: declarative_memory
-                  n: 1
-                type: EveryNCalls
-            type: And
-          procedural_memory:
-            kwargs: {}
-            type: Always
-          retrieval_buffer:
-            kwargs:
-              dependencies: declarative_memory
-            type: JustRan
-        termination:
-          check_term_true:
-            kwargs:
-              dependencies:
-              - check_termination
-            type: JustRan
-      edges:
-        conflict_to_check_edge:
-          receiver: check_termination
-          receiver_port: check_input
-          sender: conflict_resolution
-          sender_port: conflict_output_to_fire_prod
-        conflict_to_fire_prod_edge:
-          receiver: fire_production
-          receiver_port: fire_prod_input
-          sender: conflict_resolution
-          sender_port: conflict_output_to_fire_prod
-        dm_to_pattern_edge:
-          receiver: retrieval_buffer
-          receiver_port: retrieval_input
-          sender: declarative_memory
-          sender_port: dm_output
-        goal_to_pattern_edge:
-          receiver: pattern_matching
-          receiver_port: pattern_input_from_goal
-          sender: goal_buffer
-          sender_port: goal_output
-        pattern_to_conflict_edge:
-          receiver: conflict_resolution
-          receiver_port: conflict_input
-          sender: pattern_matching
-          sender_port: pattern_output
-        pm_to_pattern_edge:
-          receiver: pattern_matching
-          receiver_port: pattern_input_from_pm
-          sender: procedural_memory
-          sender_port: pm_output
-        retrieval_to_pattern_edge:
-          receiver: pattern_matching
-          receiver_port: pattern_input_from_retrieval
-          sender: retrieval_buffer
-          sender_port: retrieval_output
-      nodes:
-        check_termination:
-          input_ports:
-            check_input: {}
-          output_ports:
-            check_output:
-              value: check_termination
-          parameters:
-            check_termination:
-              args:
-                production: check_input
-              function: check_termination
-        conflict_resolution:
-          input_ports:
-            conflict_input: {}
-          output_ports:
-            conflict_output_to_check:
-              value: conflict_resolution_function
-            conflict_output_to_fire_prod:
-              value: conflict_resolution_function
-          parameters:
-            conflict_resolution_function:
-              args:
-                productions: conflict_input
-              function: conflict_resolution_function
-        declarative_memory:
-          input_ports:
-            dm_input: {}
-          output_ports:
-            dm_output:
-              value: retrieve_chunk
-          parameters:
-            chunk_types:
-              value:
-                add:
-                - arg1
-                - arg2
-                - sum
-                - count
-                number:
-                - number
-                - next
-            chunks:
-              value:
-              - isa: number
-                name: zero
-                next: one
-                number: zero
-              - isa: number
-                name: one
-                next: two
-                number: one
-              - isa: number
-                name: two
-                next: three
-                number: two
-              - isa: number
-                name: three
-                next: four
-                number: three
-              - isa: number
-                name: four
-                next: five
-                number: four
-              - isa: number
-                name: five
-                next: six
-                number: five
-              - isa: number
-                name: six
-                next: seven
-                number: six
-              - isa: number
-                name: seven
-                next: eight
-                number: seven
-              - isa: number
-                name: eight
-                next: nine
-                number: eight
-              - isa: number
-                name: nine
-                next: ten
-                number: nine
-              - isa: number
-                name: ten
-                number: ten
-              - ISA: add
-                arg1: five
-                arg2: two
-                count: nil
-                name: second-goal
-                sum: nil
-            retrieve_chunk:
-              args:
-                dm_chunks: chunks
-                pattern: dm_input
-                types: chunk_types
-              function: retrieve_chunk
-        fire_production:
-          input_ports:
-            fire_prod_input: {}
-          output_ports:
-            fire_prod_output_to_goal:
-              value: update_goal
-            fire_prod_output_to_retrieval:
-              value: update_retrieval
-          parameters:
-            update_goal:
-              args:
-                production: fire_prod_input
-              function: update_goal
-            update_retrieval:
-              args:
-                production: fire_prod_input
-              function: update_retrieval
-        goal_buffer:
-          input_ports:
-            goal_input: {}
-          output_ports:
-            goal_output:
-              value: goal_state
-          parameters:
-            change_goal:
-              args:
-                curr_goal: goal_state
-                pattern: goal_input
-              function: change_goal
-            first_goal:
-              value:
-                ISA: add
-                arg1: five
-                arg2: two
-                count: nil
-                name: second-goal
-                sum: nil
-            goal_state:
-              default_initial_value: first_goal
-              value: first_goal if goal_input == {} else change_goal
-        pattern_matching:
-          input_ports:
-            pattern_input_from_goal: {}
-            pattern_input_from_pm: {}
-            pattern_input_from_retrieval: {}
-          output_ports:
-            pattern_output:
-              value: pattern_matching_function
-          parameters:
-            pattern_matching_function:
-              args:
-                goal: pattern_input_from_goal
-                productions: pattern_input_from_pm
-                retrieval: pattern_input_from_retrieval
-              function: pattern_matching_function
-        procedural_memory:
-          output_ports:
-            pm_output:
-              value: productions
-          parameters:
-            productions:
-              value:
-              - lhs:
-                - ISA: add
-                  arg1: =num1
-                  arg2: =num2
-                  buffer: goal
-                  count: =count
-                  sum: nil
-                name: initialize-addition
-                rhs:
-                - ISA: add
-                  buffer: goal
-                  count: zero
-                  sum: =num1
-                - ISA: number
-                  buffer: retrieval
-                  number: =num1
-              - lhs:
-                - ISA: add
-                  arg1: =arg1
-                  arg2: =num
-                  buffer: goal
-                  count: =num
-                  sum: =answer
-                - ISA: number
-                  buffer: retrieval
-                  next: =next
-                  number: =answer
-                name: terminate-addition
-                rhs:
-                - ISA: add
-                  buffer: goal
-                  count: nil
-              - lhs:
-                - ISA: add
-                  arg1: =arg1
-                  arg2: =arg2
-                  buffer: goal
-                  count: =count
-                  sum: =sum
-                - ISA: number
-                  buffer: retrieval
-                  next: =newcount
-                  number: =count
-                name: increment-count
-                rhs:
-                - ISA: add
-                  buffer: goal
-                  count: =newcount
-                - ISA: number
-                  buffer: retrieval
-                  number: =sum
-              - lhs:
-                - ISA: add
-                  arg1: =arg1
-                  arg2: -=count
-                  buffer: goal
-                  count: =count
-                  sum: =sum
-                - ISA: number
-                  buffer: retrieval
-                  next: =newsum
-                  number: =sum
-                name: increment-sum
-                rhs:
-                - ISA: add
-                  buffer: goal
-                  sum: =newsum
-                - ISA: number
-                  buffer: retrieval
-                  number: =count
-        retrieval_buffer:
-          input_ports:
-            retrieval_input: {}
-          output_ports:
-            retrieval_output:
-              value: retrieval_input
-=======
     format: ModECI MDF v0.3
     generating_application: Python modeci-mdf v0.3.3
     graphs:
@@ -652,5 +324,4 @@
                     sender: conflict_resolution
                     receiver: check_termination
                     sender_port: conflict_output_to_fire_prod
-                    receiver_port: check_input
->>>>>>> b3a6f014
+                    receiver_port: check_input