--- conflicted
+++ resolved
@@ -31,37 +31,22 @@
                                     {
                                         "type": "EveryNCalls",
                                         "args": {
-<<<<<<< HEAD
                                             "n": 1,
-                                            "dependency": "retrieval_buffer"
-=======
-                                            "dependencies": "retrieval_buffer",
-                                            "n": 1
->>>>>>> 6e8f5ed8
+                                            "dependencies": "retrieval_buffer"
                                         }
                                     },
                                     {
                                         "type": "EveryNCalls",
                                         "args": {
-<<<<<<< HEAD
                                             "n": 1,
-                                            "dependency": "goal_buffer"
-=======
-                                            "dependencies": "goal_buffer",
-                                            "n": 1
->>>>>>> 6e8f5ed8
+                                            "dependencies": "goal_buffer"
                                         }
                                     },
                                     {
                                         "type": "EveryNCalls",
                                         "args": {
-<<<<<<< HEAD
                                             "n": 1,
-                                            "dependency": "declarative_memory"
-=======
-                                            "dependencies": "declarative_memory",
-                                            "n": 1
->>>>>>> 6e8f5ed8
+                                            "dependencies": "declarative_memory"
                                         }
                                     }
                                 ]
