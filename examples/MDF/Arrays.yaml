--- conflicted
+++ resolved
@@ -1,55 +1,4 @@
 Arrays:
-<<<<<<< HEAD
-  format: ModECI MDF v0.3
-  generating_application: Python modeci-mdf v0.3.1
-  graphs:
-    array_example:
-      edges:
-        input_edge:
-          parameters:
-            weight:
-            - - 1
-              - 0
-            - - 0
-              - 1
-          receiver: middle_node
-          receiver_port: input_port1
-          sender: input_node
-          sender_port: out_port
-      nodes:
-        input_node:
-          output_ports:
-            out_port:
-              value: input_level
-          parameters:
-            input_level:
-              value:
-              - - 1
-                - 2.0
-              - - 3
-                - 4
-        middle_node:
-          input_ports:
-            input_port1: {}
-          output_ports:
-            output_1:
-              value: linear_1
-          parameters:
-            intercept:
-              value:
-              - - 0.0
-                - 1.0
-              - - 2.0
-                - 2.0
-            linear_1:
-              args:
-                intercept: intercept
-                slope: slope
-                variable0: input_port1
-              function: linear
-            slope:
-              value: 0.5
-=======
     format: ModECI MDF v0.3
     generating_application: Python modeci-mdf v0.3.3
     graphs:
@@ -98,5 +47,4 @@
                     sender: input_node
                     receiver: middle_node
                     sender_port: out_port
-                    receiver_port: input_port1
->>>>>>> b3a6f014
+                    receiver_port: input_port1