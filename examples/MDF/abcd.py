--- conflicted
+++ resolved
@@ -117,13 +117,8 @@
 
     if "-run" in sys.argv:
         verbose = True
-<<<<<<< HEAD
-        # verbose = False
-        from modeci_mdf.scheduler import EvaluableGraph
-=======
         #verbose = False
         from modeci_mdf.execution_engine import EvaluableGraph
->>>>>>> e810707a
         from neuromllite.utils import FORMAT_NUMPY, FORMAT_TENSORFLOW
 
         format = FORMAT_TENSORFLOW if "-tf" in sys.argv else FORMAT_NUMPY
