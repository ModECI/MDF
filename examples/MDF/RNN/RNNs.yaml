RNNs:
    format: ModECI MDF v0.4
    generating_application: Python modeci-mdf v0.4.5
    graphs:
        rnn_example:
            nodes:
                input_node:
                    parameters:
                        t:
                            default_initial_value: 0
                            time_derivative: '1'
                        amplitude:
                            value:
                            - 1
                        period:
                            value:
                            - 10
                        level:
                            function: sin
                            args:
                                variable0: 2*3.14159*t/period
                                scale: amplitude
                    output_ports:
                        out_port:
                            value: level
                        t_out_port:
                            value: t
                rnn_node:
                    input_ports:
<<<<<<< HEAD
                        ext_input: {}
                        fb_input:
                            default_value: 0
=======
                        ext_input:
                            shape:
                            - 5
                        fb_input:
                            shape:
                            - 5
>>>>>>> 8df8dd20
                    parameters:
                        M:
                            value:
                            -   - -0.15378707975107808
                                - 0.961528396769231
                                - 0.3696594771697266
                                - -0.03813619703127813
                                - -0.21576496361169895
                            -   - -0.3136439676982612
                                - 0.45809941476808325
                                - -0.12285551064075118
                                - -0.8806442067808633
                                - -0.20391148933913716
                            -   - 0.4759908114640714
                                - -0.635016539093
                                - -0.6490964877050149
                                - 0.06310274768367674
                                - 0.06365517419373212
                            -   - 0.2688019171026421
                                - 0.6988635881555791
                                - 0.4489106497212705
                                - 0.22204702135516574
                                - 0.4448867651404431
                            -   - -0.3540821722936436
                                - -0.2764226887553718
                                - -0.5434735382420888
                                - -0.41257190722234127
                                - 0.2619522477089755
                        g:
                            value: 1.5
                        x:
                            default_initial_value:
                            - 0.3929383711957233
                            - -0.42772133009924107
                            - -0.5462970928715938
                            - 0.10262953816578246
                            - 0.43893793957112615
                            time_derivative: -x + g*int_fb + ext_input + fb_input
                        r:
                            function: tanh
                            args:
                                variable0: x
                                scale: 1
                        int_fb:
                            function: MatMul
                            args:
                                A: M
                                B: r
                    output_ports:
                        out_port_x:
                            value: x
                        out_port_r:
                            value: r
                readout_node:
                    input_ports:
                        input:
                            shape:
                            - 5
                    parameters:
                        wr:
                            value:
                            - 1.0
                            - 1.0
                            - 1.0
                            - 1.0
                            - 1.0
                        zi:
                            function: MatMul
                            args:
                                A: input
                                B: wr
                    output_ports:
                        z:
                            value: zi
            edges:
                input_edge:
                    sender: input_node
                    receiver: rnn_node
                    sender_port: out_port
                    receiver_port: ext_input
                    parameters:
                        weight:
                        - 1.0
                        - 0.0
                        - 0.0
                        - 0.0
                        - 0.0
                readout_edge:
                    sender: rnn_node
                    receiver: readout_node
                    sender_port: out_port_r
                    receiver_port: input
                    parameters:
                        weight: 1
                feedback_edge:
                    sender: readout_node
                    receiver: rnn_node
                    sender_port: z
                    receiver_port: fb_input
                    parameters:
                        weight: 0.3<|MERGE_RESOLUTION|>--- conflicted
+++ resolved
@@ -27,18 +27,13 @@
                             value: t
                 rnn_node:
                     input_ports:
-<<<<<<< HEAD
-                        ext_input: {}
-                        fb_input:
-                            default_value: 0
-=======
                         ext_input:
                             shape:
                             - 5
                         fb_input:
+                            default_value: 0
                             shape:
                             - 5
->>>>>>> 8df8dd20
                     parameters:
                         M:
                             value:
