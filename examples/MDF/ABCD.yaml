--- conflicted
+++ resolved
@@ -5,27 +5,17 @@
         abcd_example:
             nodes:
                 input0:
+                    metadata:
+                        color: .8 .8 .8
                     parameters:
-<<<<<<< HEAD
                         input_level:
                             value: 0.0
-=======
-                        input_level: 0.0
-                    metadata:
-                        color: .8 .8 .8
->>>>>>> 340940b0
                     output_ports:
                         out_port:
                             value: input_level
                 A:
-<<<<<<< HEAD
-=======
-                    parameters:
-                        slope: 1.1
-                        intercept: 1.2
                     metadata:
                         color: .8 0 0
->>>>>>> 340940b0
                     input_ports:
                         input_port1: {}
                     parameters:
@@ -43,15 +33,8 @@
                         output_1:
                             value: linear_func
                 B:
-<<<<<<< HEAD
-=======
-                    parameters:
-                        gain: 2.1
-                        bias: 2.2
-                        offset: 2.3
                     metadata:
                         color: 0 .8 0
->>>>>>> 340940b0
                     input_ports:
                         input_port1: {}
                     parameters:
@@ -72,16 +55,8 @@
                         output_1:
                             value: logistic_func
                 C:
-<<<<<<< HEAD
-=======
-                    parameters:
-                        scale: 3.1
-                        rate: 3.2
-                        bias: 3.3
-                        offset: 3.4
                     metadata:
                         color: 0 0 .8
->>>>>>> 340940b0
                     input_ports:
                         input_port1:
                             shape: (1,)
@@ -106,13 +81,8 @@
                         output_1:
                             value: exponential_func
                 D:
-<<<<<<< HEAD
-=======
-                    parameters:
-                        scale: 4.0
                     metadata:
                         color: .8 0 .8
->>>>>>> 340940b0
                     input_ports:
                         input_port1:
                             shape: (1,)
