ABCD:
    format: ModECI MDF v0.1
    generating_application: Python modeci-mdf v0.1.3
    graphs:
        abcd_example:
            nodes:
                input0:
                    parameters:
                        input_level: 0.0
                    metadata:
                        color: .8 .8 .8
                    output_ports:
                        out_port:
                            value: input_level
                A:
                    parameters:
<<<<<<< HEAD
                        slope: 2.1
                        intercept: 2.2
                    metadata:
                        color: .8 0 0
=======
                        slope: 1.1
                        intercept: 1.2
>>>>>>> e810707a
                    input_ports:
                        input_port1:
                            shape: (1,)
                    functions:
                        linear_func:
                            function: linear
                            args:
                                variable0: input_port1
                                slope: slope
                                intercept: intercept
                    output_ports:
                        output_1:
                            value: linear_func
                B:
                    parameters:
<<<<<<< HEAD
                        gain: 1.0
                        bias: 0.0
                        offset: 0.0
                    metadata:
                        color: 0 .8 0
=======
                        gain: 2.1
                        bias: 2.2
                        offset: 2.3
>>>>>>> e810707a
                    input_ports:
                        input_port1:
                            shape: (1,)
                    functions:
                        logistic_func:
                            function: logistic
                            args:
                                variable0: input_port1
                                gain: gain
                                bias: bias
                                offset: offset
                    output_ports:
                        output_1:
                            value: logistic_func
                C:
                    parameters:
<<<<<<< HEAD
                        scale: 1.0
                        rate: 1.0
                        bias: 0.0
                        offset: 0.0
                    metadata:
                        color: 0 0 .8
=======
                        scale: 3.1
                        rate: 3.2
                        bias: 3.3
                        offset: 3.4
>>>>>>> e810707a
                    input_ports:
                        input_port1:
                            shape: (1,)
                    functions:
                        exponential_func:
                            function: exponential
                            args:
                                variable0: input_port1
                                scale: scale
                                rate: rate
                                bias: bias
                                offset: offset
                    output_ports:
                        output_1:
                            value: exponential_func
                D:
                    parameters:
<<<<<<< HEAD
                        scale: 1.0
                    metadata:
                        color: .8 0 .8
=======
                        scale: 4.0
>>>>>>> e810707a
                    input_ports:
                        input_port1:
                            shape: (1,)
                    functions:
                        sin_func:
                            function: sin
                            args:
                                variable0: input_port1
                                scale: scale
                    output_ports:
                        output_1:
                            value: sin_func
            edges:
                edge_input0_A:
                    sender: input0
                    receiver: A
                    sender_port: out_port
                    receiver_port: input_port1
                edge_A_B:
                    sender: A
                    receiver: B
                    sender_port: output_1
                    receiver_port: input_port1
                edge_B_C:
                    sender: B
                    receiver: C
                    sender_port: output_1
                    receiver_port: input_port1
                edge_C_D:
                    sender: C
                    receiver: D
                    sender_port: output_1
                    receiver_port: input_port1<|MERGE_RESOLUTION|>--- conflicted
+++ resolved
@@ -14,15 +14,10 @@
                             value: input_level
                 A:
                     parameters:
-<<<<<<< HEAD
-                        slope: 2.1
-                        intercept: 2.2
+                        slope: 1.1
+                        intercept: 1.2
                     metadata:
                         color: .8 0 0
-=======
-                        slope: 1.1
-                        intercept: 1.2
->>>>>>> e810707a
                     input_ports:
                         input_port1:
                             shape: (1,)
@@ -38,17 +33,11 @@
                             value: linear_func
                 B:
                     parameters:
-<<<<<<< HEAD
-                        gain: 1.0
-                        bias: 0.0
-                        offset: 0.0
-                    metadata:
-                        color: 0 .8 0
-=======
                         gain: 2.1
                         bias: 2.2
                         offset: 2.3
->>>>>>> e810707a
+                    metadata:
+                        color: 0 .8 0
                     input_ports:
                         input_port1:
                             shape: (1,)
@@ -65,19 +54,12 @@
                             value: logistic_func
                 C:
                     parameters:
-<<<<<<< HEAD
-                        scale: 1.0
-                        rate: 1.0
-                        bias: 0.0
-                        offset: 0.0
-                    metadata:
-                        color: 0 0 .8
-=======
                         scale: 3.1
                         rate: 3.2
                         bias: 3.3
                         offset: 3.4
->>>>>>> e810707a
+                    metadata:
+                        color: 0 0 .8
                     input_ports:
                         input_port1:
                             shape: (1,)
@@ -95,13 +77,9 @@
                             value: exponential_func
                 D:
                     parameters:
-<<<<<<< HEAD
-                        scale: 1.0
+                        scale: 4.0
                     metadata:
                         color: .8 0 .8
-=======
-                        scale: 4.0
->>>>>>> e810707a
                     input_ports:
                         input_port1:
                             shape: (1,)
