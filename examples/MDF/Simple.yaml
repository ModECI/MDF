Simple:
<<<<<<< HEAD
  format: ModECI MDF v0.3
  generating_application: Python modeci-mdf v0.3.1
  graphs:
    simple_example:
      edges:
        input_edge:
          parameters:
            weight: 0.55
          receiver: processing_node
          receiver_port: input_port1
          sender: input_node
          sender_port: out_port
      nodes:
        input_node:
          output_ports:
            out_port:
              value: input_level
          parameters:
            input_level:
              value: 0.5
        processing_node:
          input_ports:
            input_port1: {}
          output_ports:
            output_1:
              value: logistic_1
          parameters:
            lin_intercept:
              value: 0
            lin_slope:
              value: 0.5
            linear_1:
              args:
                intercept: lin_intercept
                slope: lin_slope
                variable0: input_port1
              function: linear
            log_gain:
              value: 3
            logistic_1:
              args:
                bias: 0
                gain: log_gain
                offset: 0
                variable0: linear_1
              function: logistic
=======
    format: ModECI MDF v0.3
    generating_application: Python modeci-mdf v0.3.3
    graphs:
        simple_example:
            nodes:
                input_node:
                    parameters:
                        input_level:
                            value: 0.5
                    output_ports:
                        out_port:
                            value: input_level
                processing_node:
                    input_ports:
                        input_port1: {}
                    parameters:
                        lin_slope:
                            value: 0.5
                        lin_intercept:
                            value: 0
                        log_gain:
                            value: 3
                        linear_1:
                            function: linear
                            args:
                                variable0: input_port1
                                slope: lin_slope
                                intercept: lin_intercept
                        logistic_1:
                            function: logistic
                            args:
                                variable0: linear_1
                                gain: log_gain
                                bias: 0
                                offset: 0
                    output_ports:
                        output_1:
                            value: logistic_1
            edges:
                input_edge:
                    parameters:
                        weight: 0.55
                    sender: input_node
                    receiver: processing_node
                    sender_port: out_port
                    receiver_port: input_port1
>>>>>>> b3a6f014
<|MERGE_RESOLUTION|>--- conflicted
+++ resolved
@@ -1,52 +1,4 @@
 Simple:
-<<<<<<< HEAD
-  format: ModECI MDF v0.3
-  generating_application: Python modeci-mdf v0.3.1
-  graphs:
-    simple_example:
-      edges:
-        input_edge:
-          parameters:
-            weight: 0.55
-          receiver: processing_node
-          receiver_port: input_port1
-          sender: input_node
-          sender_port: out_port
-      nodes:
-        input_node:
-          output_ports:
-            out_port:
-              value: input_level
-          parameters:
-            input_level:
-              value: 0.5
-        processing_node:
-          input_ports:
-            input_port1: {}
-          output_ports:
-            output_1:
-              value: logistic_1
-          parameters:
-            lin_intercept:
-              value: 0
-            lin_slope:
-              value: 0.5
-            linear_1:
-              args:
-                intercept: lin_intercept
-                slope: lin_slope
-                variable0: input_port1
-              function: linear
-            log_gain:
-              value: 3
-            logistic_1:
-              args:
-                bias: 0
-                gain: log_gain
-                offset: 0
-                variable0: linear_1
-              function: logistic
-=======
     format: ModECI MDF v0.3
     generating_application: Python modeci-mdf v0.3.3
     graphs:
@@ -92,5 +44,4 @@
                     sender: input_node
                     receiver: processing_node
                     sender_port: out_port
-                    receiver_port: input_port1
->>>>>>> b3a6f014
+                    receiver_port: input_port1